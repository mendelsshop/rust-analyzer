use std::ops::ControlFlow;

use clippy_utils::diagnostics::span_lint_and_help;
use clippy_utils::source::walk_span_to_context;
use clippy_utils::visitors::{for_each_expr_with_closures, Descend};
use clippy_utils::{get_parent_node, is_lint_allowed};
use hir::HirId;
use rustc_data_structures::sync::Lrc;
use rustc_hir as hir;
use rustc_hir::{Block, BlockCheckMode, ItemKind, Node, UnsafeSource};
use rustc_lexer::{tokenize, TokenKind};
use rustc_lint::{LateContext, LateLintPass, LintContext};
use rustc_middle::lint::in_external_macro;
use rustc_session::impl_lint_pass;
use rustc_span::{BytePos, Pos, RelativeBytePos, Span, SyntaxContext};

declare_clippy_lint! {
    /// ### What it does
    /// Checks for `unsafe` blocks and impls without a `// SAFETY: ` comment
    /// explaining why the unsafe operations performed inside
    /// the block are safe.
    ///
    /// Note the comment must appear on the line(s) preceding the unsafe block
    /// with nothing appearing in between. The following is ok:
    /// ```ignore
    /// foo(
    ///     // SAFETY:
    ///     // This is a valid safety comment
    ///     unsafe { *x }
    /// )
    /// ```
    /// But neither of these are:
    /// ```ignore
    /// // SAFETY:
    /// // This is not a valid safety comment
    /// foo(
    ///     /* SAFETY: Neither is this */ unsafe { *x },
    /// );
    /// ```
    ///
    /// ### Why is this bad?
    /// Undocumented unsafe blocks and impls can make it difficult to
    /// read and maintain code, as well as uncover unsoundness
    /// and bugs.
    ///
    /// ### Example
    /// ```no_run
    /// use std::ptr::NonNull;
    /// let a = &mut 42;
    ///
    /// let ptr = unsafe { NonNull::new_unchecked(a) };
    /// ```
    /// Use instead:
    /// ```no_run
    /// use std::ptr::NonNull;
    /// let a = &mut 42;
    ///
    /// // SAFETY: references are guaranteed to be non-null.
    /// let ptr = unsafe { NonNull::new_unchecked(a) };
    /// ```
    #[clippy::version = "1.58.0"]
    pub UNDOCUMENTED_UNSAFE_BLOCKS,
    restriction,
    "creating an unsafe block without explaining why it is safe"
}
declare_clippy_lint! {
    /// ### What it does
    /// Checks for `// SAFETY: ` comments on safe code.
    ///
    /// ### Why is this bad?
    /// Safe code has no safety requirements, so there is no need to
    /// describe safety invariants.
    ///
    /// ### Example
    /// ```no_run
    /// use std::ptr::NonNull;
    /// let a = &mut 42;
    ///
    /// // SAFETY: references are guaranteed to be non-null.
    /// let ptr = NonNull::new(a).unwrap();
    /// ```
    /// Use instead:
    /// ```no_run
    /// use std::ptr::NonNull;
    /// let a = &mut 42;
    ///
    /// let ptr = NonNull::new(a).unwrap();
    /// ```
    #[clippy::version = "1.67.0"]
    pub UNNECESSARY_SAFETY_COMMENT,
    restriction,
    "annotating safe code with a safety comment"
}

#[derive(Copy, Clone)]
pub struct UndocumentedUnsafeBlocks {
    accept_comment_above_statement: bool,
    accept_comment_above_attributes: bool,
}

impl UndocumentedUnsafeBlocks {
    pub fn new(accept_comment_above_statement: bool, accept_comment_above_attributes: bool) -> Self {
        Self {
            accept_comment_above_statement,
            accept_comment_above_attributes,
        }
    }
}

impl_lint_pass!(UndocumentedUnsafeBlocks => [UNDOCUMENTED_UNSAFE_BLOCKS, UNNECESSARY_SAFETY_COMMENT]);

impl<'tcx> LateLintPass<'tcx> for UndocumentedUnsafeBlocks {
    fn check_block(&mut self, cx: &LateContext<'tcx>, block: &'tcx Block<'tcx>) {
        if block.rules == BlockCheckMode::UnsafeBlock(UnsafeSource::UserProvided)
            && !in_external_macro(cx.tcx.sess, block.span)
            && !is_lint_allowed(cx, UNDOCUMENTED_UNSAFE_BLOCKS, block.hir_id)
            && !is_unsafe_from_proc_macro(cx, block.span)
            && !block_has_safety_comment(cx, block.span)
            && !block_parents_have_safety_comment(
                self.accept_comment_above_statement,
                self.accept_comment_above_attributes,
                cx,
                block.hir_id,
            )
        {
            let source_map = cx.tcx.sess.source_map();
            let span = if source_map.is_multiline(block.span) {
                source_map.span_until_char(block.span, '\n')
            } else {
                block.span
            };

            span_lint_and_help(
                cx,
                UNDOCUMENTED_UNSAFE_BLOCKS,
                span,
                "unsafe block missing a safety comment",
                None,
                "consider adding a safety comment on the preceding line",
            );
        }

        if let Some(tail) = block.expr
            && !is_lint_allowed(cx, UNNECESSARY_SAFETY_COMMENT, tail.hir_id)
            && !in_external_macro(cx.tcx.sess, tail.span)
            && let HasSafetyComment::Yes(pos) = stmt_has_safety_comment(cx, tail.span, tail.hir_id)
            && let Some(help_span) = expr_has_unnecessary_safety_comment(cx, tail, pos)
        {
            span_lint_and_help(
                cx,
                UNNECESSARY_SAFETY_COMMENT,
                tail.span,
                "expression has unnecessary safety comment",
                Some(help_span),
                "consider removing the safety comment",
            );
        }
    }

    fn check_stmt(&mut self, cx: &LateContext<'tcx>, stmt: &hir::Stmt<'tcx>) {
        let (hir::StmtKind::Local(&hir::Local { init: Some(expr), .. })
        | hir::StmtKind::Expr(expr)
        | hir::StmtKind::Semi(expr)) = stmt.kind
        else {
            return;
        };
        if !is_lint_allowed(cx, UNNECESSARY_SAFETY_COMMENT, stmt.hir_id)
            && !in_external_macro(cx.tcx.sess, stmt.span)
            && let HasSafetyComment::Yes(pos) = stmt_has_safety_comment(cx, stmt.span, stmt.hir_id)
            && let Some(help_span) = expr_has_unnecessary_safety_comment(cx, expr, pos)
        {
            span_lint_and_help(
                cx,
                UNNECESSARY_SAFETY_COMMENT,
                stmt.span,
                "statement has unnecessary safety comment",
                Some(help_span),
                "consider removing the safety comment",
            );
        }
    }

    fn check_item(&mut self, cx: &LateContext<'_>, item: &hir::Item<'_>) {
        if in_external_macro(cx.tcx.sess, item.span) {
            return;
        }

        let mk_spans = |pos: BytePos| {
            let source_map = cx.tcx.sess.source_map();
            let span = Span::new(pos, pos, SyntaxContext::root(), None);
            let help_span = source_map.span_extend_to_next_char(span, '\n', true);
            let span = if source_map.is_multiline(item.span) {
                source_map.span_until_char(item.span, '\n')
            } else {
                item.span
            };
            (span, help_span)
        };

        let item_has_safety_comment = item_has_safety_comment(cx, item);
        match (&item.kind, item_has_safety_comment) {
            // lint unsafe impl without safety comment
            (hir::ItemKind::Impl(impl_), HasSafetyComment::No) if impl_.unsafety == hir::Unsafety::Unsafe => {
                if !is_lint_allowed(cx, UNDOCUMENTED_UNSAFE_BLOCKS, item.hir_id())
                    && !is_unsafe_from_proc_macro(cx, item.span)
                {
                    let source_map = cx.tcx.sess.source_map();
                    let span = if source_map.is_multiline(item.span) {
                        source_map.span_until_char(item.span, '\n')
                    } else {
                        item.span
                    };

                    span_lint_and_help(
                        cx,
                        UNDOCUMENTED_UNSAFE_BLOCKS,
                        span,
                        "unsafe impl missing a safety comment",
                        None,
                        "consider adding a safety comment on the preceding line",
                    );
                }
            },
            // lint safe impl with unnecessary safety comment
            (hir::ItemKind::Impl(impl_), HasSafetyComment::Yes(pos)) if impl_.unsafety == hir::Unsafety::Normal => {
                if !is_lint_allowed(cx, UNNECESSARY_SAFETY_COMMENT, item.hir_id()) {
                    let (span, help_span) = mk_spans(pos);

                    span_lint_and_help(
                        cx,
                        UNNECESSARY_SAFETY_COMMENT,
                        span,
                        "impl has unnecessary safety comment",
                        Some(help_span),
                        "consider removing the safety comment",
                    );
                }
            },
            (hir::ItemKind::Impl(_), _) => {},
            // const and static items only need a safety comment if their body is an unsafe block, lint otherwise
            (&hir::ItemKind::Const(.., body) | &hir::ItemKind::Static(.., body), HasSafetyComment::Yes(pos)) => {
                if !is_lint_allowed(cx, UNNECESSARY_SAFETY_COMMENT, body.hir_id) {
                    let body = cx.tcx.hir().body(body);
                    if !matches!(
                        body.value.kind, hir::ExprKind::Block(block, _)
                        if block.rules == BlockCheckMode::UnsafeBlock(UnsafeSource::UserProvided)
                    ) {
                        let (span, help_span) = mk_spans(pos);

                        span_lint_and_help(
                            cx,
                            UNNECESSARY_SAFETY_COMMENT,
                            span,
                            &format!("{} has unnecessary safety comment", item.kind.descr()),
                            Some(help_span),
                            "consider removing the safety comment",
                        );
                    }
                }
            },
            // Aside from unsafe impls and consts/statics with an unsafe block, items in general
            // do not have safety invariants that need to be documented, so lint those.
            (_, HasSafetyComment::Yes(pos)) => {
                if !is_lint_allowed(cx, UNNECESSARY_SAFETY_COMMENT, item.hir_id()) {
                    let (span, help_span) = mk_spans(pos);

                    span_lint_and_help(
                        cx,
                        UNNECESSARY_SAFETY_COMMENT,
                        span,
                        &format!("{} has unnecessary safety comment", item.kind.descr()),
                        Some(help_span),
                        "consider removing the safety comment",
                    );
                }
            },
            _ => (),
        }
    }
}

fn expr_has_unnecessary_safety_comment<'tcx>(
    cx: &LateContext<'tcx>,
    expr: &'tcx hir::Expr<'tcx>,
    comment_pos: BytePos,
) -> Option<Span> {
    if cx.tcx.hir().parent_iter(expr.hir_id).any(|(_, ref node)| {
        matches!(
            node,
            Node::Block(&Block {
                rules: BlockCheckMode::UnsafeBlock(UnsafeSource::UserProvided),
                ..
            }),
        )
    }) {
        return None;
    }

    // this should roughly be the reverse of `block_parents_have_safety_comment`
    if for_each_expr_with_closures(cx, expr, |expr| match expr.kind {
        hir::ExprKind::Block(
            Block {
                rules: BlockCheckMode::UnsafeBlock(UnsafeSource::UserProvided),
                ..
            },
            _,
        ) => ControlFlow::Break(()),
        // statements will be handled by check_stmt itself again
        hir::ExprKind::Block(..) => ControlFlow::Continue(Descend::No),
        _ => ControlFlow::Continue(Descend::Yes),
    })
    .is_some()
    {
        return None;
    }

    let source_map = cx.tcx.sess.source_map();
    let span = Span::new(comment_pos, comment_pos, SyntaxContext::root(), None);
    let help_span = source_map.span_extend_to_next_char(span, '\n', true);

    Some(help_span)
}

fn is_unsafe_from_proc_macro(cx: &LateContext<'_>, span: Span) -> bool {
    let source_map = cx.sess().source_map();
    let file_pos = source_map.lookup_byte_offset(span.lo());
    file_pos
        .sf
        .src
        .as_deref()
        .and_then(|src| src.get(file_pos.pos.to_usize()..))
        .map_or(true, |src| !src.starts_with("unsafe"))
}

// Checks if any parent {expression, statement, block, local, const, static}
// has a safety comment
fn block_parents_have_safety_comment(
    accept_comment_above_statement: bool,
    accept_comment_above_attributes: bool,
    cx: &LateContext<'_>,
    id: hir::HirId,
) -> bool {
    if let Some(node) = get_parent_node(cx.tcx, id) {
        let (span, hir_id) = match node {
            Node::Expr(expr) => match get_parent_node(cx.tcx, expr.hir_id) {
                Some(Node::Local(hir::Local { span, hir_id, .. })) => (*span, *hir_id),
                Some(Node::Item(hir::Item {
                    kind: hir::ItemKind::Const(..) | ItemKind::Static(..),
                    span,
                    owner_id,
                    ..
                })) => (*span, cx.tcx.local_def_id_to_hir_id(owner_id.def_id)),
                _ => {
                    if is_branchy(expr) {
                        return false;
                    }
                    (expr.span, expr.hir_id)
                },
            },
            Node::Stmt(hir::Stmt {
                kind:
                    hir::StmtKind::Local(hir::Local { span, hir_id, .. })
                    | hir::StmtKind::Expr(hir::Expr { span, hir_id, .. })
                    | hir::StmtKind::Semi(hir::Expr { span, hir_id, .. }),
                ..
            })
            | Node::Local(hir::Local { span, hir_id, .. }) => (*span, *hir_id),
            Node::Item(hir::Item {
                kind: hir::ItemKind::Const(..) | ItemKind::Static(..),
                span,
                owner_id,
                ..
            }) => (*span, cx.tcx.local_def_id_to_hir_id(owner_id.def_id)),
            _ => return false,
        };
        // if unsafe block is part of a let/const/static statement,
        // and accept_comment_above_statement is set to true
        // we accept the safety comment in the line the precedes this statement.
        accept_comment_above_statement
            && span_with_attrs_has_safety_comment(cx, span, hir_id, accept_comment_above_attributes)
    } else {
        false
    }
}

/// Extends `span` to also include its attributes, then checks if that span has a safety comment.
fn span_with_attrs_has_safety_comment(
    cx: &LateContext<'_>,
    span: Span,
    hir_id: HirId,
    accept_comment_above_attributes: bool,
) -> bool {
    let span = if accept_comment_above_attributes {
        include_attrs_in_span(cx, hir_id, span)
    } else {
        span
    };

    span_has_safety_comment(cx, span)
}

/// Checks if an expression is "branchy", e.g. loop, match/if/etc.
fn is_branchy(expr: &hir::Expr<'_>) -> bool {
    matches!(
        expr.kind,
        hir::ExprKind::If(..) | hir::ExprKind::Loop(..) | hir::ExprKind::Match(..)
    )
}

/// Checks if the lines immediately preceding the block contain a safety comment.
fn block_has_safety_comment(cx: &LateContext<'_>, span: Span) -> bool {
    // This intentionally ignores text before the start of a function so something like:
    // ```
    //     // SAFETY: reason
    //     fn foo() { unsafe { .. } }
    // ```
    // won't work. This is to avoid dealing with where such a comment should be place relative to
    // attributes and doc comments.

    matches!(
        span_from_macro_expansion_has_safety_comment(cx, span),
        HasSafetyComment::Yes(_)
    ) || span_has_safety_comment(cx, span)
}

fn include_attrs_in_span(cx: &LateContext<'_>, hir_id: HirId, span: Span) -> Span {
    span.to(cx
        .tcx
        .hir()
        .attrs(hir_id)
        .iter()
        .fold(span, |acc, attr| acc.to(attr.span)))
}

enum HasSafetyComment {
    Yes(BytePos),
    No,
    Maybe,
}

/// Checks if the lines immediately preceding the item contain a safety comment.
#[allow(clippy::collapsible_match)]
fn item_has_safety_comment(cx: &LateContext<'_>, item: &hir::Item<'_>) -> HasSafetyComment {
    match span_from_macro_expansion_has_safety_comment(cx, item.span) {
        HasSafetyComment::Maybe => (),
        has_safety_comment => return has_safety_comment,
    }

    if item.span.ctxt() != SyntaxContext::root() {
        return HasSafetyComment::No;
    }
    if let Some(parent_node) = get_parent_node(cx.tcx, item.hir_id()) {
        let comment_start = match parent_node {
            Node::Crate(parent_mod) => {
                comment_start_before_item_in_mod(cx, parent_mod, parent_mod.spans.inner_span, item)
            },
            Node::Item(parent_item) => {
                if let ItemKind::Mod(parent_mod) = &parent_item.kind {
                    comment_start_before_item_in_mod(cx, parent_mod, parent_item.span, item)
                } else {
                    // Doesn't support impls in this position. Pretend a comment was found.
                    return HasSafetyComment::Maybe;
                }
            },
            Node::Stmt(stmt) => {
                if let Some(Node::Block(block)) = get_parent_node(cx.tcx, stmt.hir_id) {
                    walk_span_to_context(block.span, SyntaxContext::root()).map(Span::lo)
                } else {
                    // Problem getting the parent node. Pretend a comment was found.
                    return HasSafetyComment::Maybe;
                }
            },
            _ => {
                // Doesn't support impls in this position. Pretend a comment was found.
                return HasSafetyComment::Maybe;
            },
        };

        let source_map = cx.sess().source_map();
        if let Some(comment_start) = comment_start
            && let Ok(unsafe_line) = source_map.lookup_line(item.span.lo())
            && let Ok(comment_start_line) = source_map.lookup_line(comment_start)
            && Lrc::ptr_eq(&unsafe_line.sf, &comment_start_line.sf)
            && let Some(src) = unsafe_line.sf.src.as_deref()
        {
            return if comment_start_line.line >= unsafe_line.line {
                HasSafetyComment::No
            } else {
                match text_has_safety_comment(
                    src,
                    &unsafe_line.sf.lines()[comment_start_line.line + 1..=unsafe_line.line],
                    unsafe_line.sf.start_pos,
                ) {
                    Some(b) => HasSafetyComment::Yes(b),
                    None => HasSafetyComment::No,
                }
            };
        }
    }
    HasSafetyComment::Maybe
}

/// Checks if the lines immediately preceding the item contain a safety comment.
#[allow(clippy::collapsible_match)]
fn stmt_has_safety_comment(cx: &LateContext<'_>, span: Span, hir_id: HirId) -> HasSafetyComment {
    match span_from_macro_expansion_has_safety_comment(cx, span) {
        HasSafetyComment::Maybe => (),
        has_safety_comment => return has_safety_comment,
    }

    if span.ctxt() != SyntaxContext::root() {
        return HasSafetyComment::No;
    }

    if let Some(parent_node) = get_parent_node(cx.tcx, hir_id) {
        let comment_start = match parent_node {
            Node::Block(block) => walk_span_to_context(block.span, SyntaxContext::root()).map(Span::lo),
            _ => return HasSafetyComment::Maybe,
        };

        let source_map = cx.sess().source_map();
        if let Some(comment_start) = comment_start
            && let Ok(unsafe_line) = source_map.lookup_line(span.lo())
            && let Ok(comment_start_line) = source_map.lookup_line(comment_start)
            && Lrc::ptr_eq(&unsafe_line.sf, &comment_start_line.sf)
            && let Some(src) = unsafe_line.sf.src.as_deref()
        {
            return if comment_start_line.line >= unsafe_line.line {
                HasSafetyComment::No
            } else {
                match text_has_safety_comment(
                    src,
                    &unsafe_line.sf.lines()[comment_start_line.line + 1..=unsafe_line.line],
                    unsafe_line.sf.start_pos,
                ) {
                    Some(b) => HasSafetyComment::Yes(b),
                    None => HasSafetyComment::No,
                }
            };
        }
    }
    HasSafetyComment::Maybe
}

fn comment_start_before_item_in_mod(
    cx: &LateContext<'_>,
    parent_mod: &hir::Mod<'_>,
    parent_mod_span: Span,
    item: &hir::Item<'_>,
) -> Option<BytePos> {
    parent_mod.item_ids.iter().enumerate().find_map(|(idx, item_id)| {
        if *item_id == item.item_id() {
            if idx == 0 {
                // mod A { /* comment */ unsafe impl T {} ... }
                // ^------------------------------------------^ returns the start of this span
                // ^---------------------^ finally checks comments in this range
                if let Some(sp) = walk_span_to_context(parent_mod_span, SyntaxContext::root()) {
                    return Some(sp.lo());
                }
            } else {
                // some_item /* comment */ unsafe impl T {}
                // ^-------^ returns the end of this span
                //         ^---------------^ finally checks comments in this range
                let prev_item = cx.tcx.hir().item(parent_mod.item_ids[idx - 1]);
                if let Some(sp) = walk_span_to_context(prev_item.span, SyntaxContext::root()) {
                    return Some(sp.hi());
                }
            }
        }
        None
    })
}

fn span_from_macro_expansion_has_safety_comment(cx: &LateContext<'_>, span: Span) -> HasSafetyComment {
    let source_map = cx.sess().source_map();
    let ctxt = span.ctxt();
    if ctxt == SyntaxContext::root() {
        HasSafetyComment::Maybe
    } else {
        // From a macro expansion. Get the text from the start of the macro declaration to start of the
        // unsafe block.
        //     macro_rules! foo { () => { stuff }; (x) => { unsafe { stuff } }; }
        //     ^--------------------------------------------^
        if let Ok(unsafe_line) = source_map.lookup_line(span.lo())
            && let Ok(macro_line) = source_map.lookup_line(ctxt.outer_expn_data().def_site.lo())
            && Lrc::ptr_eq(&unsafe_line.sf, &macro_line.sf)
            && let Some(src) = unsafe_line.sf.src.as_deref()
        {
            if macro_line.line < unsafe_line.line {
                match text_has_safety_comment(
                    src,
                    &unsafe_line.sf.lines()[macro_line.line + 1..=unsafe_line.line],
                    unsafe_line.sf.start_pos,
                ) {
                    Some(b) => HasSafetyComment::Yes(b),
                    None => HasSafetyComment::No,
                }
            } else {
                HasSafetyComment::No
            }
        } else {
            // Problem getting source text. Pretend a comment was found.
            HasSafetyComment::Maybe
        }
    }
}

fn get_body_search_span(cx: &LateContext<'_>) -> Option<Span> {
    let body = cx.enclosing_body?;
    let map = cx.tcx.hir();
    let mut span = map.body(body).value.span;
    let mut maybe_global_var = false;
    for (_, node) in map.parent_iter(body.hir_id) {
        match node {
            Node::Expr(e) => span = e.span,
            Node::Block(_) | Node::Arm(_) | Node::Stmt(_) | Node::Local(_) => (),
            Node::Item(hir::Item {
                kind: hir::ItemKind::Const(..) | ItemKind::Static(..),
                ..
            }) => maybe_global_var = true,
            Node::Item(hir::Item {
                kind: hir::ItemKind::Mod(_),
                span: item_span,
                ..
            }) => {
                span = *item_span;
                break;
            },
            Node::Crate(mod_) if maybe_global_var => {
                span = mod_.spans.inner_span;
            },
            _ => break,
        }
    }
    Some(span)
}

fn span_has_safety_comment(cx: &LateContext<'_>, span: Span) -> bool {
    let source_map = cx.sess().source_map();
    let ctxt = span.ctxt();
    if ctxt.is_root()
        && let Some(search_span) = get_body_search_span(cx)
    {
        if let Ok(unsafe_line) = source_map.lookup_line(span.lo())
            && let Some(body_span) = walk_span_to_context(search_span, SyntaxContext::root())
            && let Ok(body_line) = source_map.lookup_line(body_span.lo())
            && Lrc::ptr_eq(&unsafe_line.sf, &body_line.sf)
            && let Some(src) = unsafe_line.sf.src.as_deref()
        {
            // Get the text from the start of function body to the unsafe block.
            //     fn foo() { some_stuff; unsafe { stuff }; other_stuff; }
            //              ^-------------^
            body_line.line < unsafe_line.line
                && text_has_safety_comment(
                    src,
                    &unsafe_line.sf.lines()[body_line.line + 1..=unsafe_line.line],
                    unsafe_line.sf.start_pos,
                )
                .is_some()
        } else {
            // Problem getting source text. Pretend a comment was found.
            true
        }
    } else {
        false
    }
}

/// Checks if the given text has a safety comment for the immediately proceeding line.
fn text_has_safety_comment(src: &str, line_starts: &[RelativeBytePos], start_pos: BytePos) -> Option<BytePos> {
    let mut lines = line_starts
        .array_windows::<2>()
        .rev()
        .map_while(|[start, end]| {
            let start = start.to_usize();
            let end = end.to_usize();
            let text = src.get(start..end)?;
            let trimmed = text.trim_start();
            Some((start + (text.len() - trimmed.len()), trimmed))
        })
        .filter(|(_, text)| !text.is_empty());

    let (line_start, line) = lines.next()?;
<<<<<<< HEAD
=======
    let mut in_codeblock = false;
>>>>>>> 87ff58d1
    // Check for a sequence of line comments.
    if line.starts_with("//") {
        let (mut line, mut line_start) = (line, line_start);
        loop {
            // Don't lint if the safety comment is part of a codeblock in a doc comment.
            // It may or may not be required, and we can't very easily check it (and we shouldn't, since
            // the safety comment isn't referring to the node we're currently checking)
            if line.trim_start_matches("///").trim_start().starts_with("```") {
                in_codeblock = !in_codeblock;
            }

            if line.to_ascii_uppercase().contains("SAFETY:") && !in_codeblock {
                return Some(start_pos + BytePos(u32::try_from(line_start).unwrap()));
            }
            match lines.next() {
                Some((s, x)) if x.starts_with("//") => (line, line_start) = (x, s),
                _ => return None,
            }
        }
    }
    // No line comments; look for the start of a block comment.
    // This will only find them if they are at the start of a line.
    let (mut line_start, mut line) = (line_start, line);
    loop {
        if line.starts_with("/*") {
            let src = &src[line_start..line_starts.last().unwrap().to_usize()];
            let mut tokens = tokenize(src);
            return (src[..tokens.next().unwrap().len as usize]
                .to_ascii_uppercase()
                .contains("SAFETY:")
                && tokens.all(|t| t.kind == TokenKind::Whitespace))
            .then_some(start_pos + BytePos(u32::try_from(line_start).unwrap()));
        }
        match lines.next() {
            Some(x) => (line_start, line) = x,
            None => return None,
        }
    }
}<|MERGE_RESOLUTION|>--- conflicted
+++ resolved
@@ -681,10 +681,7 @@
         .filter(|(_, text)| !text.is_empty());
 
     let (line_start, line) = lines.next()?;
-<<<<<<< HEAD
-=======
     let mut in_codeblock = false;
->>>>>>> 87ff58d1
     // Check for a sequence of line comments.
     if line.starts_with("//") {
         let (mut line, mut line_start) = (line, line_start);
