mod duplicate_underscore_argument;
mod impl_trait_in_params;
mod misnamed_getters;
mod must_use;
mod not_unsafe_ptr_arg_deref;
mod ref_option;
mod renamed_function_params;
mod result;
mod too_many_arguments;
mod too_many_lines;

use clippy_config::Conf;
use clippy_utils::msrvs::Msrv;
use clippy_utils::paths::{PathNS, lookup_path_str};
use rustc_ast::{self as ast, visit};
use rustc_hir as hir;
use rustc_hir::intravisit;
use rustc_lint::{EarlyContext, EarlyLintPass, LateContext, LateLintPass};
use rustc_middle::ty::TyCtxt;
use rustc_session::{declare_lint_pass, impl_lint_pass};
use rustc_span::Span;
use rustc_span::def_id::{DefIdSet, LocalDefId};

declare_clippy_lint! {
    /// ### What it does
    /// Checks for function arguments having the similar names
    /// differing by an underscore.
    ///
    /// ### Why is this bad?
    /// It affects code readability.
    ///
    /// ### Example
    /// ```no_run
    /// fn foo(a: i32, _a: i32) {}
    /// ```
    ///
    /// Use instead:
    /// ```no_run
    /// fn bar(a: i32, _b: i32) {}
    /// ```
    #[clippy::version = "pre 1.29.0"]
    pub DUPLICATE_UNDERSCORE_ARGUMENT,
    style,
    "function arguments having names which only differ by an underscore"
}

declare_clippy_lint! {
    /// ### What it does
    /// Checks for functions with too many parameters.
    ///
    /// ### Why is this bad?
    /// Functions with lots of parameters are considered bad
    /// style and reduce readability (“what does the 5th parameter mean?”). Consider
    /// grouping some parameters into a new type.
    ///
    /// ### Example
    /// ```no_run
    /// # struct Color;
    /// fn foo(x: u32, y: u32, name: &str, c: Color, w: f32, h: f32, a: f32, b: f32) {
    ///     // ..
    /// }
    /// ```
    #[clippy::version = "pre 1.29.0"]
    pub TOO_MANY_ARGUMENTS,
    complexity,
    "functions with too many arguments"
}

declare_clippy_lint! {
    /// ### What it does
    /// Checks for functions with a large amount of lines.
    ///
    /// ### Why is this bad?
    /// Functions with a lot of lines are harder to understand
    /// due to having to look at a larger amount of code to understand what the
    /// function is doing. Consider splitting the body of the function into
    /// multiple functions.
    ///
    /// ### Example
    /// ```no_run
    /// fn im_too_long() {
    ///     println!("");
    ///     // ... 100 more LoC
    ///     println!("");
    /// }
    /// ```
    #[clippy::version = "1.34.0"]
    pub TOO_MANY_LINES,
    pedantic,
    "functions with too many lines"
}

declare_clippy_lint! {
    /// ### What it does
    /// Checks for public functions that dereference raw pointer
    /// arguments but are not marked `unsafe`.
    ///
    /// ### Why is this bad?
    /// The function should almost definitely be marked `unsafe`, since for an
    /// arbitrary raw pointer, there is no way of telling for sure if it is valid.
    ///
    /// In general, this lint should **never be disabled** unless it is definitely a
    /// false positive (please submit an issue if so) since it breaks Rust's
    /// soundness guarantees, directly exposing API users to potentially dangerous
    /// program behavior. This is also true for internal APIs, as it is easy to leak
    /// unsoundness.
    ///
    /// ### Context
    /// In Rust, an `unsafe {...}` block is used to indicate that the code in that
    /// section has been verified in some way that the compiler can not. For a
    /// function that accepts a raw pointer then accesses the pointer's data, this is
    /// generally impossible as the incoming pointer could point anywhere, valid or
    /// not. So, the signature should be marked `unsafe fn`: this indicates that the
    /// function's caller must provide some verification that the arguments it sends
    /// are valid (and then call the function within an `unsafe` block).
    ///
    /// ### Known problems
    /// * It does not check functions recursively so if the pointer is passed to a
    /// private non-`unsafe` function which does the dereferencing, the lint won't
    /// trigger (false negative).
    /// * It only checks for arguments whose type are raw pointers, not raw pointers
    /// got from an argument in some other way (`fn foo(bar: &[*const u8])` or
    /// `some_argument.get_raw_ptr()`) (false negative).
    ///
    /// ### Example
    /// ```rust,ignore
    /// pub fn foo(x: *const u8) {
    ///     println!("{}", unsafe { *x });
    /// }
    ///
    /// // this call "looks" safe but will segfault or worse!
    /// // foo(invalid_ptr);
    /// ```
    ///
    /// Use instead:
    /// ```rust,ignore
    /// pub unsafe fn foo(x: *const u8) {
    ///     println!("{}", unsafe { *x });
    /// }
    ///
    /// // this would cause a compiler error for calling without `unsafe`
    /// // foo(invalid_ptr);
    ///
    /// // sound call if the caller knows the pointer is valid
    /// unsafe { foo(valid_ptr); }
    /// ```
    #[clippy::version = "pre 1.29.0"]
    pub NOT_UNSAFE_PTR_ARG_DEREF,
    correctness,
    "public functions dereferencing raw pointer arguments but not marked `unsafe`"
}

declare_clippy_lint! {
    /// ### What it does
    /// Checks for a `#[must_use]` attribute on
    /// unit-returning functions and methods.
    ///
    /// ### Why is this bad?
    /// Unit values are useless. The attribute is likely
    /// a remnant of a refactoring that removed the return type.
    ///
    /// ### Examples
    /// ```no_run
    /// #[must_use]
    /// fn useless() { }
    /// ```
    #[clippy::version = "1.40.0"]
    pub MUST_USE_UNIT,
    style,
    "`#[must_use]` attribute on a unit-returning function / method"
}

declare_clippy_lint! {
    /// ### What it does
    /// Checks for a `#[must_use]` attribute without
    /// further information on functions and methods that return a type already
    /// marked as `#[must_use]`.
    ///
    /// ### Why is this bad?
    /// The attribute isn't needed. Not using the result
    /// will already be reported. Alternatively, one can add some text to the
    /// attribute to improve the lint message.
    ///
    /// ### Examples
    /// ```no_run
    /// #[must_use]
    /// fn double_must_use() -> Result<(), ()> {
    ///     unimplemented!();
    /// }
    /// ```
    #[clippy::version = "1.40.0"]
    pub DOUBLE_MUST_USE,
    style,
    "`#[must_use]` attribute on a `#[must_use]`-returning function / method"
}

declare_clippy_lint! {
    /// ### What it does
    /// Checks for public functions that have no
    /// `#[must_use]` attribute, but return something not already marked
    /// must-use, have no mutable arg and mutate no statics.
    ///
    /// ### Why is this bad?
    /// Not bad at all, this lint just shows places where
    /// you could add the attribute.
    ///
    /// ### Known problems
    /// The lint only checks the arguments for mutable
    /// types without looking if they are actually changed. On the other hand,
    /// it also ignores a broad range of potentially interesting side effects,
    /// because we cannot decide whether the programmer intends the function to
    /// be called for the side effect or the result. Expect many false
    /// positives. At least we don't lint if the result type is unit or already
    /// `#[must_use]`.
    ///
    /// ### Examples
    /// ```no_run
    /// // this could be annotated with `#[must_use]`.
    /// pub fn id<T>(t: T) -> T { t }
    /// ```
    #[clippy::version = "1.40.0"]
    pub MUST_USE_CANDIDATE,
    pedantic,
    "function or method that could take a `#[must_use]` attribute"
}

declare_clippy_lint! {
    /// ### What it does
    /// Checks for public functions that return a `Result`
    /// with an `Err` type of `()`. It suggests using a custom type that
    /// implements `std::error::Error`.
    ///
    /// ### Why is this bad?
    /// Unit does not implement `Error` and carries no
    /// further information about what went wrong.
    ///
    /// ### Known problems
    /// Of course, this lint assumes that `Result` is used
    /// for a fallible operation (which is after all the intended use). However
    /// code may opt to (mis)use it as a basic two-variant-enum. In that case,
    /// the suggestion is misguided, and the code should use a custom enum
    /// instead.
    ///
    /// ### Examples
    /// ```no_run
    /// pub fn read_u8() -> Result<u8, ()> { Err(()) }
    /// ```
    /// should become
    /// ```rust,should_panic
    /// use std::fmt;
    ///
    /// #[derive(Debug)]
    /// pub struct EndOfStream;
    ///
    /// impl fmt::Display for EndOfStream {
    ///     fn fmt(&self, f: &mut fmt::Formatter<'_>) -> fmt::Result {
    ///         write!(f, "End of Stream")
    ///     }
    /// }
    ///
    /// impl std::error::Error for EndOfStream { }
    ///
    /// pub fn read_u8() -> Result<u8, EndOfStream> { Err(EndOfStream) }
    ///# fn main() {
    ///#     read_u8().unwrap();
    ///# }
    /// ```
    ///
    /// Note that there are crates that simplify creating the error type, e.g.
    /// [`thiserror`](https://docs.rs/thiserror).
    #[clippy::version = "1.49.0"]
    pub RESULT_UNIT_ERR,
    style,
    "public function returning `Result` with an `Err` type of `()`"
}

declare_clippy_lint! {
    /// ### What it does
    /// Checks for functions that return `Result` with an unusually large
    /// `Err`-variant.
    ///
    /// ### Why is this bad?
    /// A `Result` is at least as large as the `Err`-variant. While we
    /// expect that variant to be seldom used, the compiler needs to reserve
    /// and move that much memory every single time.
    /// Furthermore, errors are often simply passed up the call-stack, making
    /// use of the `?`-operator and its type-conversion mechanics. If the
    /// `Err`-variant further up the call-stack stores the `Err`-variant in
    /// question (as library code often does), it itself needs to be at least
    /// as large, propagating the problem.
    ///
    /// ### Known problems
    /// The size determined by Clippy is platform-dependent.
    ///
    /// ### Examples
    /// ```no_run
    /// pub enum ParseError {
    ///     UnparsedBytes([u8; 512]),
    ///     UnexpectedEof,
    /// }
    ///
    /// // The `Result` has at least 512 bytes, even in the `Ok`-case
    /// pub fn parse() -> Result<(), ParseError> {
    ///     Ok(())
    /// }
    /// ```
    /// should be
    /// ```no_run
    /// pub enum ParseError {
    ///     UnparsedBytes(Box<[u8; 512]>),
    ///     UnexpectedEof,
    /// }
    ///
    /// // The `Result` is slightly larger than a pointer
    /// pub fn parse() -> Result<(), ParseError> {
    ///     Ok(())
    /// }
    /// ```
    #[clippy::version = "1.65.0"]
    pub RESULT_LARGE_ERR,
    perf,
    "function returning `Result` with large `Err` type"
}

declare_clippy_lint! {
    /// ### What it does
    /// Checks for getter methods that return a field that doesn't correspond
    /// to the name of the method, when there is a field's whose name matches that of the method.
    ///
    /// ### Why is this bad?
    /// It is most likely that such a method is a bug caused by a typo or by copy-pasting.
    ///
    /// ### Example

    /// ```no_run
    /// struct A {
    ///     a: String,
    ///     b: String,
    /// }
    ///
    /// impl A {
    ///     fn a(&self) -> &str{
    ///         &self.b
    ///     }
    /// }

    /// ```
    /// Use instead:
    /// ```no_run
    /// struct A {
    ///     a: String,
    ///     b: String,
    /// }
    ///
    /// impl A {
    ///     fn a(&self) -> &str{
    ///         &self.a
    ///     }
    /// }
    /// ```
    #[clippy::version = "1.67.0"]
    pub MISNAMED_GETTERS,
    suspicious,
    "getter method returning the wrong field"
}

declare_clippy_lint! {
    /// ### What it does
    /// Lints when `impl Trait` is being used in a function's parameters.
    ///
    /// ### Why restrict this?
    /// Turbofish syntax (`::<>`) cannot be used to specify the type of an `impl Trait` parameter,
    /// making `impl Trait` less powerful. Readability may also be a factor.
    ///
    /// ### Example
    /// ```no_run
    /// trait MyTrait {}
    /// fn foo(a: impl MyTrait) {
    /// 	// [...]
    /// }
    /// ```
    /// Use instead:
    /// ```no_run
    /// trait MyTrait {}
    /// fn foo<T: MyTrait>(a: T) {
    /// 	// [...]
    /// }
    /// ```
    #[clippy::version = "1.69.0"]
    pub IMPL_TRAIT_IN_PARAMS,
    restriction,
    "`impl Trait` is used in the function's parameters"
}

declare_clippy_lint! {
    /// ### What it does
    /// Lints when the name of function parameters from trait impl is
    /// different than its default implementation.
    ///
    /// ### Why restrict this?
    /// Using the default name for parameters of a trait method is more consistent.
    ///
    /// ### Example
    /// ```rust
    /// struct A(u32);
    ///
    /// impl PartialEq for A {
    ///     fn eq(&self, b: &Self) -> bool {
    ///         self.0 == b.0
    ///     }
    /// }
    /// ```
    /// Use instead:
    /// ```rust
    /// struct A(u32);
    ///
    /// impl PartialEq for A {
    ///     fn eq(&self, other: &Self) -> bool {
    ///         self.0 == other.0
    ///     }
    /// }
    /// ```
    #[clippy::version = "1.80.0"]
    pub RENAMED_FUNCTION_PARAMS,
    restriction,
    "renamed function parameters in trait implementation"
}

declare_clippy_lint! {
    /// ### What it does
    /// Warns when a function signature uses `&Option<T>` instead of `Option<&T>`.
    ///
    /// ### Why is this bad?
    /// More flexibility, better memory optimization, and more idiomatic Rust code.
    ///
    /// `&Option<T>` in a function signature breaks encapsulation because the caller must own T
    /// and move it into an Option to call with it. When returned, the owner must internally store
    /// it as `Option<T>` in order to return it.
    /// At a lower level, `&Option<T>` points to memory with the `presence` bit flag plus the `T` value,
    /// whereas `Option<&T>` is usually [optimized](https://doc.rust-lang.org/1.81.0/std/option/index.html#representation)
    /// to a single pointer, so it may be more optimal.
    ///
    /// See this [YouTube video](https://www.youtube.com/watch?v=6c7pZYP_iIE) by
    /// Logan Smith for an in-depth explanation of why this is important.
    ///
    /// ### Known problems
    /// This lint recommends changing the function signatures, but it cannot
    /// automatically change the function calls or the function implementations.
    ///
    /// ### Example
    /// ```no_run
    /// // caller uses  foo(&opt)
    /// fn foo(a: &Option<String>) {}
    /// # struct Unit {}
    /// # impl Unit {
    /// fn bar(&self) -> &Option<String> { &None }
    /// # }
    /// ```
    /// Use instead:
    /// ```no_run
    /// // caller should use  `foo1(opt.as_ref())`
    /// fn foo1(a: Option<&String>) {}
    /// // better yet, use string slice  `foo2(opt.as_deref())`
    /// fn foo2(a: Option<&str>) {}
    /// # struct Unit {}
    /// # impl Unit {
    /// fn bar(&self) -> Option<&String> { None }
    /// # }
    /// ```
    #[clippy::version = "1.83.0"]
    pub REF_OPTION,
    pedantic,
    "function signature uses `&Option<T>` instead of `Option<&T>`"
}

declare_lint_pass!(EarlyFunctions => [DUPLICATE_UNDERSCORE_ARGUMENT]);

impl EarlyLintPass for EarlyFunctions {
    fn check_fn(&mut self, cx: &EarlyContext<'_>, fn_kind: visit::FnKind<'_>, _: Span, _: ast::NodeId) {
        duplicate_underscore_argument::check(cx, fn_kind);
    }
}

pub struct Functions {
    too_many_arguments_threshold: u64,
    too_many_lines_threshold: u64,
    large_error_threshold: u64,
    avoid_breaking_exported_api: bool,
    /// A set of resolved `def_id` of traits that are configured to allow
    /// function params renaming.
    trait_ids: DefIdSet,
    msrv: Msrv,
}

impl Functions {
    pub fn new(tcx: TyCtxt<'_>, conf: &'static Conf) -> Self {
        Self {
            too_many_arguments_threshold: conf.too_many_arguments_threshold,
            too_many_lines_threshold: conf.too_many_lines_threshold,
            large_error_threshold: conf.large_error_threshold,
            avoid_breaking_exported_api: conf.avoid_breaking_exported_api,
            trait_ids: conf
                .allow_renamed_params_for
                .iter()
                .flat_map(|p| lookup_path_str(tcx, PathNS::Type, p))
                .collect(),
            msrv: conf.msrv,
        }
    }
}

impl_lint_pass!(Functions => [
    TOO_MANY_ARGUMENTS,
    TOO_MANY_LINES,
    NOT_UNSAFE_PTR_ARG_DEREF,
    MUST_USE_UNIT,
    DOUBLE_MUST_USE,
    MUST_USE_CANDIDATE,
    RESULT_UNIT_ERR,
    RESULT_LARGE_ERR,
    MISNAMED_GETTERS,
    IMPL_TRAIT_IN_PARAMS,
    RENAMED_FUNCTION_PARAMS,
    REF_OPTION,
]);

impl<'tcx> LateLintPass<'tcx> for Functions {
    fn check_fn(
        &mut self,
        cx: &LateContext<'tcx>,
        kind: intravisit::FnKind<'tcx>,
        decl: &'tcx hir::FnDecl<'_>,
        body: &'tcx hir::Body<'_>,
        span: Span,
        def_id: LocalDefId,
    ) {
        let hir_id = cx.tcx.local_def_id_to_hir_id(def_id);
<<<<<<< HEAD
        too_many_arguments::check_fn(cx, kind, decl, span, hir_id, self.too_many_arguments_threshold);
=======
        too_many_arguments::check_fn(cx, kind, decl, hir_id, def_id, self.too_many_arguments_threshold);
>>>>>>> 5ac96576
        too_many_lines::check_fn(cx, kind, body, span, def_id, self.too_many_lines_threshold);
        not_unsafe_ptr_arg_deref::check_fn(cx, kind, decl, body, def_id);
        misnamed_getters::check_fn(cx, kind, decl, body, span);
        impl_trait_in_params::check_fn(cx, &kind, body, hir_id);
        ref_option::check_fn(
            cx,
            kind,
            decl,
            span,
            hir_id,
            def_id,
            body,
            self.avoid_breaking_exported_api,
        );
    }

    fn check_item(&mut self, cx: &LateContext<'tcx>, item: &'tcx hir::Item<'_>) {
        must_use::check_item(cx, item);
        result::check_item(cx, item, self.large_error_threshold, self.msrv);
    }

    fn check_impl_item(&mut self, cx: &LateContext<'tcx>, item: &'tcx hir::ImplItem<'_>) {
        must_use::check_impl_item(cx, item);
        result::check_impl_item(cx, item, self.large_error_threshold, self.msrv);
        impl_trait_in_params::check_impl_item(cx, item);
        renamed_function_params::check_impl_item(cx, item, &self.trait_ids);
    }

    fn check_trait_item(&mut self, cx: &LateContext<'tcx>, item: &'tcx hir::TraitItem<'_>) {
        too_many_arguments::check_trait_item(cx, item, self.too_many_arguments_threshold);
        not_unsafe_ptr_arg_deref::check_trait_item(cx, item);
        must_use::check_trait_item(cx, item);
        result::check_trait_item(cx, item, self.large_error_threshold, self.msrv);
        impl_trait_in_params::check_trait_item(cx, item, self.avoid_breaking_exported_api);
        ref_option::check_trait_item(cx, item, self.avoid_breaking_exported_api);
    }
}<|MERGE_RESOLUTION|>--- conflicted
+++ resolved
@@ -535,11 +535,7 @@
         def_id: LocalDefId,
     ) {
         let hir_id = cx.tcx.local_def_id_to_hir_id(def_id);
-<<<<<<< HEAD
-        too_many_arguments::check_fn(cx, kind, decl, span, hir_id, self.too_many_arguments_threshold);
-=======
         too_many_arguments::check_fn(cx, kind, decl, hir_id, def_id, self.too_many_arguments_threshold);
->>>>>>> 5ac96576
         too_many_lines::check_fn(cx, kind, body, span, def_id, self.too_many_lines_threshold);
         not_unsafe_ptr_arg_deref::check_fn(cx, kind, decl, body, def_id);
         misnamed_getters::check_fn(cx, kind, decl, body, span);
