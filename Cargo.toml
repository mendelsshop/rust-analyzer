--- conflicted
+++ resolved
@@ -22,11 +22,7 @@
 default = ["master"]
 
 [dependencies]
-<<<<<<< HEAD
-gccjit = "2.2"
-=======
 gccjit = "2.4"
->>>>>>> eb87eab2
 #gccjit = { git = "https://github.com/rust-lang/gccjit.rs" }
 
 # Local copy.
