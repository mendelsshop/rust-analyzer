// Copyright 2012 The Rust Project Developers. See the COPYRIGHT
// file at the top-level directory of this distribution and at
// http://rust-lang.org/COPYRIGHT.
//
// Licensed under the Apache License, Version 2.0 <LICENSE-APACHE or
// http://www.apache.org/licenses/LICENSE-2.0> or the MIT license
// <LICENSE-MIT or http://opensource.org/licenses/MIT>, at your
// option. This file may not be copied, modified, or distributed
// except according to those terms.

use core::prelude::*;

use ast;
use codemap::span;
use ext::base::ext_ctxt;
use ext::pipes::ast_builder::{append_types, ext_ctxt_ast_builder, path};

use core::cmp;
use core::to_str::ToStr;

#[deriving_eq]
pub enum direction { send, recv }

impl ToStr for direction {
    pure fn to_str(&self) -> ~str {
        match *self {
          send => ~"Send",
          recv => ~"Recv"
        }
    }
}

pub impl direction {
    fn reverse(&self) -> direction {
        match *self {
          send => recv,
          recv => send
        }
    }
}

pub struct next_state {
    state: ~str,
    tys: ~[@ast::Ty],
}

// name, span, data, current state, next state
pub struct message(~str, span, ~[@ast::Ty], state, Option<next_state>);

pub impl message {
    fn name(&mut self) -> ~str {
        match *self {
          message(ref id, _, _, _, _) => copy *id
        }
    }

    fn span(&mut self) -> span {
        match *self {
          message(_, span, _, _, _) => span
        }
    }

    /// Return the type parameters actually used by this message
    fn get_generics(&self) -> ast::Generics {
        match *self {
<<<<<<< HEAD
          message(_, _, _, this, _) => copy this.ty_params
=======
          message(_, _, _, this, _) => this.generics
>>>>>>> d0a12347
        }
    }
}

pub type state = @state_;

pub struct state_ {
    id: uint,
    name: ~str,
    ident: ast::ident,
    span: span,
    dir: direction,
    generics: ast::Generics,
    messages: @mut ~[message],
    proto: protocol
}

pub impl state_ {
    fn add_message(@self, +name: ~str, span: span,
                   +data: ~[@ast::Ty], +next: Option<next_state>) {
        self.messages.push(message(name, span, data, self,
                                   next));
    }

    fn filename(&self) -> ~str {
        self.proto.filename()
    }

    fn data_name(&self) -> ast::ident {
        self.ident
    }

    /// Returns the type that is used for the messages.
    fn to_ty(&self, cx: ext_ctxt) -> @ast::Ty {
        cx.ty_path_ast_builder
            (path(~[cx.ident_of(self.name)],self.span).add_tys(
                cx.ty_vars(&self.generics.ty_params)))
    }

    /// Iterate over the states that can be reached in one message
    /// from this state.
    fn reachable(&self, f: fn(state) -> bool) {
        for self.messages.each |m| {
            match *m {
              message(_, _, _, _, Some(next_state { state: ref id, _ })) => {
                let state = self.proto.get_state((*id));
                if !f(state) { break }
              }
              _ => ()
            }
        }
    }
}

pub type protocol = @mut protocol_;

pub fn protocol(+name: ~str, +span: span) -> protocol {
    @mut protocol_(name, span)
}

pub fn protocol_(+name: ~str, span: span) -> protocol_ {
    protocol_ {
        name: name,
        span: span,
        states: @mut ~[],
        bounded: None
    }
}

pub struct protocol_ {
    name: ~str,
    span: span,
    states: @mut ~[state],

    bounded: Option<bool>,
}

pub impl protocol_ {
    /// Get a state.
    fn get_state(&mut self, name: ~str) -> state {
        self.states.find(|i| i.name == name).get()
    }

    fn get_state_by_id(&mut self, id: uint) -> state { self.states[id] }

    fn has_state(&mut self, name: ~str) -> bool {
        self.states.find(|i| i.name == name).is_some()
    }

    fn filename(&mut self) -> ~str {
        ~"proto://" + self.name
    }

    fn num_states(&mut self) -> uint { self.states.len() }

    fn has_ty_params(&mut self) -> bool {
        for self.states.each |s| {
            if s.generics.ty_params.len() > 0 {
                return true;
            }
        }
        false
    }
    fn is_bounded(&mut self) -> bool {
        let bounded = self.bounded.get();
        bounded
    }
}

pub impl protocol {
<<<<<<< HEAD
    fn add_state_poly(&self, +name: ~str, ident: ast::ident, dir: direction,
                      +ty_params: ~[ast::ty_param]) -> state {
=======
    fn add_state_poly(&self, name: ~str, ident: ast::ident, dir: direction,
                      +generics: ast::Generics) -> state {
>>>>>>> d0a12347
        let messages = @mut ~[];

        let state = @state_ {
            id: self.states.len(),
            name: name,
            ident: ident,
            span: self.span,
            dir: dir,
            generics: generics,
            messages: messages,
            proto: *self
        };

        self.states.push(state);
        state
    }
}

pub trait visitor<Tproto, Tstate, Tmessage> {
    fn visit_proto(&self, proto: protocol, st: &[Tstate]) -> Tproto;
    fn visit_state(&self, state: state, m: &[Tmessage]) -> Tstate;
    fn visit_message(&self, name: ~str, spane: span, tys: &[@ast::Ty],
                     this: state, next: Option<next_state>) -> Tmessage;
}

pub fn visit<Tproto, Tstate, Tmessage, V: visitor<Tproto, Tstate, Tmessage>>(
    proto: protocol, visitor: V) -> Tproto {

    // the copy keywords prevent recursive use of dvec
    let states = do (copy proto.states).map_to_vec |&s| {
        let messages = do (copy s.messages).map_to_vec |&m| {
            let message(name, span, tys, this, next) = m;
            visitor.visit_message(name, span, tys, this, next)
        };
        visitor.visit_state(s, messages)
    };
    visitor.visit_proto(proto, states)
}
<|MERGE_RESOLUTION|>--- conflicted
+++ resolved
@@ -63,11 +63,7 @@
     /// Return the type parameters actually used by this message
     fn get_generics(&self) -> ast::Generics {
         match *self {
-<<<<<<< HEAD
-          message(_, _, _, this, _) => copy this.ty_params
-=======
-          message(_, _, _, this, _) => this.generics
->>>>>>> d0a12347
+          message(_, _, _, this, _) => copy this.generics
         }
     }
 }
@@ -178,13 +174,8 @@
 }
 
 pub impl protocol {
-<<<<<<< HEAD
     fn add_state_poly(&self, +name: ~str, ident: ast::ident, dir: direction,
-                      +ty_params: ~[ast::ty_param]) -> state {
-=======
-    fn add_state_poly(&self, name: ~str, ident: ast::ident, dir: direction,
                       +generics: ast::Generics) -> state {
->>>>>>> d0a12347
         let messages = @mut ~[];
 
         let state = @state_ {
