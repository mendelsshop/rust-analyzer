#!/usr/bin/env python
# Copyright 2017 The Rust Project Developers. See the COPYRIGHT
# file at the top-level directory of this distribution and at
# http://rust-lang.org/COPYRIGHT.
#
# Licensed under the Apache License, Version 2.0 <LICENSE-APACHE or
# http://www.apache.org/licenses/LICENSE-2.0> or the MIT license
# <LICENSE-MIT or http://opensource.org/licenses/MIT>, at your
# option. This file may not be copied, modified, or distributed
# except according to those terms.

# ignore-tidy-linelength

from __future__ import absolute_import, division, print_function
import sys
import os
rust_dir = os.path.dirname(os.path.abspath(__file__))
rust_dir = os.path.dirname(rust_dir)
rust_dir = os.path.dirname(rust_dir)
sys.path.append(os.path.join(rust_dir, "src", "bootstrap"))
import bootstrap

<<<<<<< HEAD
class Option(object):
=======

class Option:
>>>>>>> 4e9527cf
    def __init__(self, name, rustbuild, desc, value):
        self.name = name
        self.rustbuild = rustbuild
        self.desc = desc
        self.value = value


options = []


def o(*args):
    options.append(Option(*args, value=False))


def v(*args):
    options.append(Option(*args, value=True))


o("debug", "rust.debug", "debug mode; disables optimization unless `--enable-optimize` given")
o("docs", "build.docs", "build standard library documentation")
o("compiler-docs", "build.compiler-docs", "build compiler documentation")
o("optimize-tests", "rust.optimize-tests", "build tests with optimizations")
o("test-miri", "rust.test-miri", "run miri's test suite")
o("debuginfo-tests", "rust.debuginfo-tests", "build tests with debugger metadata")
o("quiet-tests", "rust.quiet-tests", "enable quieter output when running tests")
o("ccache", "llvm.ccache", "invoke gcc/clang via ccache to reuse object files between builds")
o("sccache", None, "invoke gcc/clang via sccache to reuse object files between builds")
o("local-rust", None, "use an installed rustc rather than downloading a snapshot")
v("local-rust-root", None, "set prefix for local rust binary")
o("local-rebuild", "build.local-rebuild", "assume local-rust matches the current version, for rebuilds; implies local-rust, and is implied if local-rust already matches the current version")
o("llvm-static-stdcpp", "llvm.static-libstdcpp", "statically link to libstdc++ for LLVM")
o("llvm-link-shared", "llvm.link-shared", "prefer shared linking to LLVM (llvm-config --link-shared)")
o("rpath", "rust.rpath", "build rpaths into rustc itself")
o("llvm-version-check", "llvm.version-check", "check if the LLVM version is supported, build anyway")
o("codegen-tests", "rust.codegen-tests", "run the src/test/codegen tests")
o("option-checking", None, "complain about unrecognized options in this configure script")
o("ninja", "llvm.ninja", "build LLVM using the Ninja generator (for MSVC, requires building in the correct environment)")
o("locked-deps", "build.locked-deps", "force Cargo.lock to be up to date")
o("vendor", "build.vendor", "enable usage of vendored Rust crates")
o("sanitizers", "build.sanitizers", "build the sanitizer runtimes (asan, lsan, msan, tsan)")
o("dist-src", "rust.dist-src", "when building tarballs enables building a source tarball")
o("cargo-openssl-static", "build.openssl-static", "static openssl in cargo")
o("profiler", "build.profiler", "build the profiler runtime")

# Optimization and debugging options. These may be overridden by the release
# channel, etc.
o("optimize", "rust.optimize", "build optimized rust code")
o("optimize-llvm", "llvm.optimize", "build optimized LLVM")
o("llvm-assertions", "llvm.assertions", "build LLVM with assertions")
o("debug-assertions", "rust.debug-assertions", "build with debugging assertions")
o("llvm-release-debuginfo", "llvm.release-debuginfo", "build LLVM with debugger metadata")
o("debuginfo", "rust.debuginfo", "build with debugger metadata")
o("debuginfo-lines", "rust.debuginfo-lines", "build with line number debugger metadata")
o("debuginfo-only-std", "rust.debuginfo-only-std", "build only libstd with debugging information")
o("debug-jemalloc", "rust.debug-jemalloc", "build jemalloc with --enable-debug --enable-fill")

v("prefix", "install.prefix", "set installation prefix")
v("localstatedir", "install.localstatedir", "local state directory")
v("datadir", "install.datadir", "install data")
v("sysconfdir", "install.sysconfdir", "install system configuration files")
v("infodir", "install.infodir", "install additional info")
v("libdir", "install.libdir", "install libraries")
v("mandir", "install.mandir", "install man pages in PATH")
v("docdir", "install.docdir", "install documentation in PATH")
v("bindir", "install.bindir", "install binaries")

v("llvm-root", None, "set LLVM root")
v("python", "build.python", "set path to python")
v("jemalloc-root", None, "set directory where libjemalloc_pic.a is located")
v("android-cross-path", "target.arm-linux-androideabi.android-ndk",
  "Android NDK standalone path (deprecated)")
v("i686-linux-android-ndk", "target.i686-linux-android.android-ndk",
  "i686-linux-android NDK standalone path")
v("arm-linux-androideabi-ndk", "target.arm-linux-androideabi.android-ndk",
  "arm-linux-androideabi NDK standalone path")
v("armv7-linux-androideabi-ndk", "target.armv7-linux-androideabi.android-ndk",
  "armv7-linux-androideabi NDK standalone path")
v("aarch64-linux-android-ndk", "target.aarch64-linux-android.android-ndk",
  "aarch64-linux-android NDK standalone path")
v("x86_64-linux-android-ndk", "target.x86_64-linux-android.android-ndk",
  "x86_64-linux-android NDK standalone path")
v("musl-root", "target.x86_64-unknown-linux-musl.musl-root",
  "MUSL root installation directory (deprecated)")
v("musl-root-x86_64", "target.x86_64-unknown-linux-musl.musl-root",
  "x86_64-unknown-linux-musl install directory")
v("musl-root-i686", "target.i686-unknown-linux-musl.musl-root",
  "i686-unknown-linux-musl install directory")
v("musl-root-arm", "target.arm-unknown-linux-musleabi.musl-root",
  "arm-unknown-linux-musleabi install directory")
v("musl-root-armhf", "target.arm-unknown-linux-musleabihf.musl-root",
  "arm-unknown-linux-musleabihf install directory")
v("musl-root-armv7", "target.armv7-unknown-linux-musleabihf.musl-root",
  "armv7-unknown-linux-musleabihf install directory")
v("musl-root-aarch64", "target.aarch64-unknown-linux-musl.musl-root",
  "aarch64-unknown-linux-musl install directory")
v("qemu-armhf-rootfs", "target.arm-unknown-linux-gnueabihf.qemu-rootfs",
  "rootfs in qemu testing, you probably don't want to use this")
v("qemu-aarch64-rootfs", "target.aarch64-unknown-linux-gnu.qemu-rootfs",
  "rootfs in qemu testing, you probably don't want to use this")
v("experimental-targets", "llvm.experimental-targets",
  "experimental LLVM targets to build")
v("release-channel", "rust.channel", "the name of the release channel to build")

# Used on systems where "cc" is unavailable
v("default-linker", "rust.default-linker", "the default linker")

# Many of these are saved below during the "writing configuration" step
# (others are conditionally saved).
o("manage-submodules", "build.submodules", "let the build manage the git submodules")
o("jemalloc", "rust.use-jemalloc", "build liballoc with jemalloc")
o("full-bootstrap", "build.full-bootstrap", "build three compilers instead of two")
o("extended", "build.extended", "build an extended rust tool set")

v("build", "build.build", "GNUs ./configure syntax LLVM build triple")
v("host", None, "GNUs ./configure syntax LLVM host triples")
v("target", None, "GNUs ./configure syntax LLVM target triples")

v("set", None, "set arbitrary key/value pairs in TOML configuration")


def p(msg):
    print("configure: " + msg)


def err(msg):
    print("configure: error: " + msg)
    sys.exit(1)


if '--help' in sys.argv or '-h' in sys.argv:
    print('Usage: ./configure [options]')
    print('')
    print('Options')
    for option in options:
        if 'android' in option.name:
            # no one needs to know about these obscure options
            continue
        if option.value:
            print('\t{:30} {}'.format('--{}=VAL'.format(option.name), option.desc))
        else:
            print('\t{:30} {}'.format('--enable-{}'.format(option.name), option.desc))
    print('')
    print('This configure script is a thin configuration shim over the true')
    print('configuration system, `config.toml`. You can explore the comments')
    print('in `config.toml.example` next to this configure script to see')
    print('more information about what each option is. Additionally you can')
    print('pass `--set` as an argument to set arbitrary key/value pairs')
    print('in the TOML configuration if desired')
    print('')
    print('Also note that all options which take `--enable` can similarly')
    print('be passed with `--disable-foo` to forcibly disable the option')
    sys.exit(0)

# Parse all command line arguments into one of these three lists, handling
# boolean and value-based options separately
unknown_args = []
need_value_args = []
known_args = {}

p("processing command line")
i = 1
while i < len(sys.argv):
    arg = sys.argv[i]
    i += 1
    if not arg.startswith('--'):
        unknown_args.append(arg)
        continue

    found = False
    for option in options:
        value = None
        if option.value:
            keyval = arg[2:].split('=', 1)
            key = keyval[0]
            if option.name != key:
                continue

            if len(keyval) > 1:
                value = keyval[1]
            elif i < len(sys.argv):
                value = sys.argv[i]
                i += 1
            else:
                need_value_args.append(arg)
                continue
        else:
            if arg[2:] == 'enable-' + option.name:
                value = True
            elif arg[2:] == 'disable-' + option.name:
                value = False
            else:
                continue

        found = True
        if option.name not in known_args:
            known_args[option.name] = []
        known_args[option.name].append((option, value))
        break

    if not found:
        unknown_args.append(arg)
p("")

if 'option-checking' not in known_args or known_args['option-checking'][1]:
    if len(unknown_args) > 0:
        err("Option '" + unknown_args[0] + "' is not recognized")
    if len(need_value_args) > 0:
        err("Option '{0}' needs a value ({0}=val)".format(need_value_args[0]))

# Parse all known arguments into a configuration structure that reflects the
# TOML we're going to write out
config = {}


def build():
    if 'build' in known_args:
        return known_args['build'][0][1]
    return bootstrap.default_build_triple()


def set(key, value):
    s = "{:20} := {}".format(key, value)
    if len(s) < 70:
        p(s)
    else:
        p(s[:70] + " ...")

    arr = config
    parts = key.split('.')
    for i, part in enumerate(parts):
        if i == len(parts) - 1:
            arr[part] = value
        else:
            if part not in arr:
                arr[part] = {}
            arr = arr[part]


for key in known_args:
    # The `set` option is special and can be passed a bunch of times
    if key == 'set':
        for option, value in known_args[key]:
            keyval = value.split('=', 1)
            if len(keyval) == 1 or keyval[1] == "true":
                value = True
            elif keyval[1] == "false":
                value = False
            else:
                value = keyval[1]
            set(keyval[0], value)
        continue

    # Ensure each option is only passed once
    arr = known_args[key]
    if len(arr) > 1:
        err("Option '{}' provided more than once".format(key))
    option, value = arr[0]

    # If we have a clear avenue to set our value in rustbuild, do so
    if option.rustbuild is not None:
        set(option.rustbuild, value)
        continue

    # Otherwise we're a "special" option and need some extra handling, so do
    # that here.
    if option.name == 'sccache':
        set('llvm.ccache', 'sccache')
    elif option.name == 'local-rust':
        for path in os.environ['PATH'].split(os.pathsep):
            if os.path.exists(path + '/rustc'):
                set('build.rustc', path + '/rustc')
                break
        for path in os.environ['PATH'].split(os.pathsep):
            if os.path.exists(path + '/cargo'):
                set('build.cargo', path + '/cargo')
                break
    elif option.name == 'local-rust-root':
        set('build.rustc', value + '/bin/rustc')
        set('build.cargo', value + '/bin/cargo')
    elif option.name == 'llvm-root':
        set('target.{}.llvm-config'.format(build()), value + '/bin/llvm-config')
    elif option.name == 'jemalloc-root':
        set('target.{}.jemalloc'.format(build()), value + '/libjemalloc_pic.a')
    elif option.name == 'host':
        set('build.host', value.split(','))
    elif option.name == 'target':
        set('build.target', value.split(','))
    elif option.name == 'option-checking':
        # this was handled above
        pass
    else:
        raise RuntimeError("unhandled option {}".format(option.name))

set('build.configure-args', sys.argv[1:])

# "Parse" the `config.toml.example` file into the various sections, and we'll
# use this as a template of a `config.toml` to write out which preserves
# all the various comments and whatnot.
#
# Note that the `target` section is handled separately as we'll duplicate it
# per configure dtarget, so there's a bit of special handling for that here.
sections = {}
cur_section = None
sections[None] = []
section_order = [None]
targets = {}

for line in open(rust_dir + '/config.toml.example').read().split("\n"):
    if line.startswith('['):
        cur_section = line[1:-1]
        if cur_section.startswith('target'):
            cur_section = 'target'
        elif '.' in cur_section:
            raise RuntimeError("don't know how to deal with section: {}".format(cur_section))
        sections[cur_section] = [line]
        section_order.append(cur_section)
    else:
        sections[cur_section].append(line)

# Fill out the `targets` array by giving all configured targets a copy of the
# `target` section we just loaded from the example config
configured_targets = [build()]
if 'build' in config:
    if 'host' in config['build']:
        configured_targets += config['build']['host']
    if 'target' in config['build']:
        configured_targets += config['build']['target']
if 'target' in config:
    for target in config['target']:
        configured_targets.append(target)
for target in configured_targets:
    targets[target] = sections['target'][:]
    targets[target][0] = targets[target][0].replace("x86_64-unknown-linux-gnu", target)


# Here we walk through the constructed configuration we have from the parsed
# command line arguments. We then apply each piece of configuration by
# basically just doing a `sed` to change the various configuration line to what
# we've got configure.
def to_toml(value):
    if isinstance(value, bool):
        if value:
            return "true"
        else:
            return "false"
    elif isinstance(value, list):
        return '[' + ', '.join(map(to_toml, value)) + ']'
    elif isinstance(value, str):
        return "'" + value + "'"
    else:
        raise RuntimeError('no toml')


def configure_section(lines, config):
    for key in config:
        value = config[key]
        found = False
        for i, line in enumerate(lines):
            if not line.startswith('#' + key + ' = '):
                continue
            found = True
            lines[i] = "{} = {}".format(key, to_toml(value))
            break
        if not found:
            raise RuntimeError("failed to find config line for {}".format(key))


for section_key in config:
    section_config = config[section_key]
    if section_key not in sections:
        raise RuntimeError("config key {} not in sections".format(section_key))

    if section_key == 'target':
        for target in section_config:
            configure_section(targets[target], section_config[target])
    else:
        configure_section(sections[section_key], section_config)

# Now that we've built up our `config.toml`, write it all out in the same
# order that we read it in.
p("")
p("writing `config.toml` in current directory")
with open('config.toml', 'w') as f:
    for section in section_order:
        if section == 'target':
            for target in targets:
                for line in targets[target]:
                    f.write(line + "\n")
        else:
            for line in sections[section]:
                f.write(line + "\n")

with open('Makefile', 'w') as f:
    contents = os.path.join(rust_dir, 'src', 'bootstrap', 'mk', 'Makefile.in')
    contents = open(contents).read()
    contents = contents.replace("$(CFG_SRC_DIR)", rust_dir + '/')
    contents = contents.replace("$(CFG_PYTHON)", sys.executable)
    f.write(contents)

p("")
p("run `python {}/x.py --help`".format(rust_dir))
p("")<|MERGE_RESOLUTION|>--- conflicted
+++ resolved
@@ -20,12 +20,8 @@
 sys.path.append(os.path.join(rust_dir, "src", "bootstrap"))
 import bootstrap
 
-<<<<<<< HEAD
+
 class Option(object):
-=======
-
-class Option:
->>>>>>> 4e9527cf
     def __init__(self, name, rustbuild, desc, value):
         self.name = name
         self.rustbuild = rustbuild
