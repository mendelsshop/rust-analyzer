--- conflicted
+++ resolved
@@ -18,13 +18,8 @@
 // except according to those terms.
 
 use std::sync::mpsc::channel;
-<<<<<<< HEAD
 use std::env;
-use std::thread::Thread;
-=======
-use std::os;
 use std::thread;
->>>>>>> d0de2b46
 
 // This is a simple bench that creates M pairs of tasks. These
 // tasks ping-pong back and forth over a pair of streams. This is a
