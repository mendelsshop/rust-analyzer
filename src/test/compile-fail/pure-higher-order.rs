--- conflicted
+++ resolved
@@ -31,13 +31,8 @@
 }
 
 pure fn range7(from: uint, to: uint) {
-<<<<<<< HEAD
     do range(from, to) |i| {
-        print(i); //! ERROR access to impure function prohibited in pure context
-=======
-    range(from, to) { |i|
         print(i); //~ ERROR access to impure function prohibited in pure context
->>>>>>> 29eb788b
     }
 }
 
