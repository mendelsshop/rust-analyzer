--- conflicted
+++ resolved
@@ -303,6 +303,9 @@
     /// The current Rust channel
     pub channel: String,
 
+    /// Whether adding git commit information such as the commit hash has been enabled for building
+    pub git_hash: bool,
+
     /// The default Rust edition
     pub edition: Option<String>,
 
@@ -419,25 +422,11 @@
 
 impl TargetCfgs {
     fn new(config: &Config) -> TargetCfgs {
-<<<<<<< HEAD
-        let targets: HashMap<String, TargetCfg> = if config.stage_id.starts_with("stage0-") {
-            // #[cfg(bootstrap)]
-            // Needed only for one cycle, remove during the bootstrap bump.
-            Self::collect_all_slow(config)
-        } else {
-            serde_json::from_str(&rustc_output(
-                config,
-                &["--print=all-target-specs-json", "-Zunstable-options"],
-            ))
-            .unwrap()
-        };
-=======
         let targets: HashMap<String, TargetCfg> = serde_json::from_str(&rustc_output(
             config,
             &["--print=all-target-specs-json", "-Zunstable-options"],
         ))
         .unwrap();
->>>>>>> eb628775
 
         let mut current = None;
         let mut all_targets = HashSet::new();
