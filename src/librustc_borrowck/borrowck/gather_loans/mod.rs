--- conflicted
+++ resolved
@@ -306,13 +306,8 @@
                     ty::ReInfer(..) => {
                         self.tcx().sess.span_bug(
                             cmt.span,
-<<<<<<< HEAD
-                            format!("invalid borrow lifetime: {}",
+                            format!("invalid borrow lifetime: {:?}",
                                     loan_region).index(&FullRange));
-=======
-                            format!("invalid borrow lifetime: {:?}",
-                                    loan_region)[]);
->>>>>>> 44440e5c
                     }
                 };
                 debug!("loan_scope = {:?}", loan_scope);
