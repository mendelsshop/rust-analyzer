--- conflicted
+++ resolved
@@ -122,14 +122,10 @@
         do run_in_newsched_task {
             let mut tube: Tube<int> = Tube::new();
             let tube_clone = tube.clone();
-<<<<<<< HEAD
-            let tube_clone = Cell::new(Cell::new(Cell::new(tube_clone)));
-=======
-            let tube_clone = Cell(tube_clone);
->>>>>>> 3208fc36
+            let tube_clone = Cell::new(tube_clone);
             let sched = Local::take::<Scheduler>();
             do sched.deschedule_running_task_and_then |sched, task| {
-                let tube_clone = Cell(tube_clone.take());
+                let tube_clone = Cell::new(tube_clone.take());
                 do sched.event_loop.callback {
                     let mut tube_clone = tube_clone.take();
                     // The task should be blocked on this now and
@@ -158,13 +154,8 @@
                 fn callback_send(tube: Tube<int>, i: int) {
                     if i == 100 { return; }
 
-<<<<<<< HEAD
                     let tube = Cell::new(Cell::new(tube));
-                    do Local::borrow::<Scheduler> |sched| {
-=======
-                    let tube = Cell(Cell(tube));
                     do Local::borrow::<Scheduler, ()> |sched| {
->>>>>>> 3208fc36
                         let tube = tube.take();
                         do sched.event_loop.callback {
                             let mut tube = tube.take();
