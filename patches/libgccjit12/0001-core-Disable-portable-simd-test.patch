--- conflicted
+++ resolved
@@ -27,9 +27,4 @@
  mod slice;
  mod str;
  mod str_lossy;
--- 
-<<<<<<< HEAD
-2.45.2
-=======
-2.45.2
->>>>>>> eb87eab2
+-- 2.45.2