--- conflicted
+++ resolved
@@ -4,11 +4,7 @@
 //! Whenever possible, please consider diagnostic items over hardcoded paths.
 //! See <https://github.com/rust-lang/rust-clippy/issues/5393> for more information.
 
-<<<<<<< HEAD
 // Paths inside rustc
-=======
-pub const ABORT: [&str; 3] = ["std", "process", "abort"];
->>>>>>> abdf173e
 pub const APPLICABILITY: [&str; 2] = ["rustc_lint_defs", "Applicability"];
 pub const APPLICABILITY_VALUES: [[&str; 3]; 4] = [
     ["rustc_lint_defs", "Applicability", "Unspecified"],
@@ -19,30 +15,6 @@
 pub const DIAG: [&str; 2] = ["rustc_errors", "Diag"];
 pub const EARLY_CONTEXT: [&str; 2] = ["rustc_lint", "EarlyContext"];
 pub const EARLY_LINT_PASS: [&str; 3] = ["rustc_lint", "passes", "EarlyLintPass"];
-<<<<<<< HEAD
-=======
-pub const CHILD: [&str; 3] = ["std", "process", "Child"];
-pub const CHILD_ID: [&str; 4] = ["std", "process", "Child", "id"];
-pub const CHILD_KILL: [&str; 4] = ["std", "process", "Child", "kill"];
-pub const F32_EPSILON: [&str; 4] = ["core", "f32", "<impl f32>", "EPSILON"];
-pub const F64_EPSILON: [&str; 4] = ["core", "f64", "<impl f64>", "EPSILON"];
-pub const FILE_OPTIONS: [&str; 4] = ["std", "fs", "File", "options"];
-#[expect(clippy::invalid_paths)] // internal lints do not know about all external crates
-pub const FUTURES_IO_ASYNCREADEXT: [&str; 3] = ["futures_util", "io", "AsyncReadExt"];
-#[expect(clippy::invalid_paths)] // internal lints do not know about all external crates
-pub const FUTURES_IO_ASYNCWRITEEXT: [&str; 3] = ["futures_util", "io", "AsyncWriteExt"];
-pub const HASHMAP_CONTAINS_KEY: [&str; 6] = ["std", "collections", "hash", "map", "HashMap", "contains_key"];
-pub const HASHMAP_INSERT: [&str; 6] = ["std", "collections", "hash", "map", "HashMap", "insert"];
-pub const HASHMAP_ITER: [&str; 5] = ["std", "collections", "hash", "map", "Iter"];
-pub const HASHMAP_ITER_MUT: [&str; 5] = ["std", "collections", "hash", "map", "IterMut"];
-pub const HASHMAP_KEYS: [&str; 5] = ["std", "collections", "hash", "map", "Keys"];
-pub const HASHMAP_VALUES: [&str; 5] = ["std", "collections", "hash", "map", "Values"];
-pub const HASHMAP_DRAIN: [&str; 5] = ["std", "collections", "hash", "map", "Drain"];
-pub const HASHMAP_VALUES_MUT: [&str; 5] = ["std", "collections", "hash", "map", "ValuesMut"];
-pub const HASHSET_ITER_TY: [&str; 5] = ["std", "collections", "hash", "set", "Iter"];
-pub const HASHSET_ITER: [&str; 6] = ["std", "collections", "hash", "set", "HashSet", "iter"];
-pub const HASHSET_DRAIN: [&str; 5] = ["std", "collections", "hash", "set", "Drain"];
->>>>>>> abdf173e
 pub const IDENT: [&str; 3] = ["rustc_span", "symbol", "Ident"];
 pub const IDENT_AS_STR: [&str; 4] = ["rustc_span", "symbol", "Ident", "as_str"];
 pub const KW_MODULE: [&str; 3] = ["rustc_span", "symbol", "kw"];
@@ -57,7 +29,11 @@
 pub const SYNTAX_CONTEXT: [&str; 3] = ["rustc_span", "hygiene", "SyntaxContext"];
 
 // Paths in `core`/`alloc`/`std`. This should be avoided and cleaned up by adding diagnostic items.
-// ... none currently!
+pub const ABORT: [&str; 3] = ["std", "process", "abort"];
+pub const CHILD: [&str; 3] = ["std", "process", "Child"];
+pub const CHILD_ID: [&str; 4] = ["std", "process", "Child", "id"];
+pub const CHILD_KILL: [&str; 4] = ["std", "process", "Child", "kill"];
+pub const PANIC_ANY: [&str; 3] = ["std", "panic", "panic_any"];
 
 // Paths in clippy itself
 pub const MSRV: [&str; 3] = ["clippy_config", "msrvs", "Msrv"];
@@ -71,16 +47,6 @@
 pub const PARKING_LOT_MUTEX_GUARD: [&str; 3] = ["lock_api", "mutex", "MutexGuard"];
 pub const PARKING_LOT_RWLOCK_READ_GUARD: [&str; 3] = ["lock_api", "rwlock", "RwLockReadGuard"];
 pub const PARKING_LOT_RWLOCK_WRITE_GUARD: [&str; 3] = ["lock_api", "rwlock", "RwLockWriteGuard"];
-<<<<<<< HEAD
-=======
-pub const PANIC_ANY: [&str; 3] = ["std", "panic", "panic_any"];
-pub const PATH_BUF_AS_PATH: [&str; 4] = ["std", "path", "PathBuf", "as_path"];
-pub const PATH_MAIN_SEPARATOR: [&str; 3] = ["std", "path", "MAIN_SEPARATOR"];
-pub const PATH_TO_PATH_BUF: [&str; 4] = ["std", "path", "Path", "to_path_buf"];
-#[cfg_attr(not(unix), allow(clippy::invalid_paths))]
-pub const PERMISSIONS_FROM_MODE: [&str; 6] = ["std", "os", "unix", "fs", "PermissionsExt", "from_mode"];
-pub const PUSH_STR: [&str; 4] = ["alloc", "string", "String", "push_str"];
->>>>>>> abdf173e
 pub const REGEX_BUILDER_NEW: [&str; 3] = ["regex", "RegexBuilder", "new"];
 pub const REGEX_BYTES_BUILDER_NEW: [&str; 4] = ["regex", "bytes", "RegexBuilder", "new"];
 pub const REGEX_BYTES_NEW: [&str; 4] = ["regex", "bytes", "Regex", "new"];
