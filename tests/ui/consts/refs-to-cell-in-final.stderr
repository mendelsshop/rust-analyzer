--- conflicted
+++ resolved
@@ -12,9 +12,6 @@
 LL | const RAW_SYNC_C: SyncPtr<Cell<i32>> = SyncPtr { x: &Cell::new(42) };
    |                                                     ^^^^^^^^^^^^^^ this borrow of an interior mutable value may end up in the final value
 
-<<<<<<< HEAD
-error: aborting due to 2 previous errors
-=======
 error[E0492]: constants cannot refer to interior mutable data
   --> $DIR/refs-to-cell-in-final.rs:41:57
    |
@@ -29,6 +26,5 @@
    | |_^ this borrow of an interior mutable value may end up in the final value
 
 error: aborting due to 3 previous errors
->>>>>>> c16ff445
 
 For more information about this error, try `rustc --explain E0492`.