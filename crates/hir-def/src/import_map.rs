--- conflicted
+++ resolved
@@ -136,25 +136,6 @@
         let mut worklist = vec![root];
         let mut visited = FxHashSet::default();
 
-<<<<<<< HEAD
-    while let Some(module) = worklist.pop() {
-        if !visited.insert(module) {
-            continue;
-        }
-        let ext_def_map;
-        let mod_data = if module.krate == krate {
-            &def_map[module.local_id]
-        } else {
-            // The crate might reexport a module defined in another crate.
-            ext_def_map = module.def_map(db);
-            &ext_def_map[module.local_id]
-        };
-
-        let visible_items = mod_data.scope.entries().filter_map(|(name, per_ns)| {
-            let per_ns = per_ns.filter_visibility(|vis| vis == Visibility::Public);
-            if per_ns.is_none() { None } else { Some((name, per_ns)) }
-        });
-=======
         while let Some(module) = worklist.pop() {
             if !visited.insert(module) {
                 continue;
@@ -167,7 +148,6 @@
                 ext_def_map = module.def_map(db);
                 &ext_def_map[module.local_id]
             };
->>>>>>> af401018
 
             let visible_items = mod_data.scope.entries().filter_map(|(name, per_ns)| {
                 let per_ns = per_ns.filter_visibility(|vis| vis == Visibility::Public);
