use rustc_abi::Endian;

<<<<<<< HEAD
use crate::spec::{SanitizerSet, StackProbeType, Target, base};
=======
use crate::spec::{SanitizerSet, StackProbeType, Target, TargetMetadata, base};
>>>>>>> 0f490b04

pub(crate) fn target() -> Target {
    let mut base = base::linux_musl::opts();
    base.endian = Endian::Big;
    // z10 is the oldest CPU supported by LLVM
    base.cpu = "z10".into();
    base.max_atomic_width = Some(128);
    base.min_global_align = Some(16);
    base.static_position_independent_executables = true;
    base.stack_probes = StackProbeType::Inline;
    base.supported_sanitizers =
        SanitizerSet::ADDRESS | SanitizerSet::LEAK | SanitizerSet::MEMORY | SanitizerSet::THREAD;
    // FIXME(compiler-team#422): musl targets should be dynamically linked by default.
    base.crt_static_default = true;

    Target {
        llvm_target: "s390x-unknown-linux-musl".into(),
        metadata: TargetMetadata {
            description: Some("S390x Linux (kernel 3.2, musl 1.2.3)".into()),
            tier: Some(3),
            host_tools: Some(false),
            std: Some(true),
        },
        pointer_width: 64,
        data_layout: "E-m:e-i1:8:16-i8:8:16-i64:64-f128:64-v128:64-a:8:16-n32:64".into(),
        arch: "s390x".into(),
        options: base,
    }
}<|MERGE_RESOLUTION|>--- conflicted
+++ resolved
@@ -1,10 +1,6 @@
 use rustc_abi::Endian;
 
-<<<<<<< HEAD
-use crate::spec::{SanitizerSet, StackProbeType, Target, base};
-=======
 use crate::spec::{SanitizerSet, StackProbeType, Target, TargetMetadata, base};
->>>>>>> 0f490b04
 
 pub(crate) fn target() -> Target {
     let mut base = base::linux_musl::opts();
