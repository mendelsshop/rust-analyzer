<<<<<<< HEAD
use crate::spec::{LinkerFlavor, Lld, RustcAbi, SanitizerSet, Target, base};
=======
use crate::spec::{LinkerFlavor, Lld, RustcAbi, SanitizerSet, Target, TargetMetadata, base};
>>>>>>> 0f490b04

pub(crate) fn target() -> Target {
    let mut base = base::windows_msvc::opts();
    base.rustc_abi = Some(RustcAbi::X86Sse2);
    base.cpu = "pentium4".into();
    base.max_atomic_width = Some(64);
    base.supported_sanitizers = SanitizerSet::ADDRESS;

    base.add_pre_link_args(
        LinkerFlavor::Msvc(Lld::No),
        &[
            // Mark all dynamic libraries and executables as compatible with the larger 4GiB address
            // space available to x86 Windows binaries on x86_64.
            "/LARGEADDRESSAWARE",
            // Ensure the linker will only produce an image if it can also produce a table of
            // the image's safe exception handlers.
            // https://docs.microsoft.com/en-us/cpp/build/reference/safeseh-image-has-safe-exception-handlers
            "/SAFESEH",
        ],
    );

    Target {
        llvm_target: "i686-pc-windows-msvc".into(),
        metadata: TargetMetadata {
            description: Some("32-bit MSVC (Windows 10+)".into()),
            tier: Some(1),
            host_tools: Some(true),
            std: Some(true),
        },
        pointer_width: 32,
        data_layout: "e-m:x-p:32:32-p270:32:32-p271:32:32-p272:64:64-\
            i64:64-i128:128-f80:128-n8:16:32-a:0:32-S32"
            .into(),
        arch: "x86".into(),
        options: base,
    }
}<|MERGE_RESOLUTION|>--- conflicted
+++ resolved
@@ -1,8 +1,4 @@
-<<<<<<< HEAD
-use crate::spec::{LinkerFlavor, Lld, RustcAbi, SanitizerSet, Target, base};
-=======
 use crate::spec::{LinkerFlavor, Lld, RustcAbi, SanitizerSet, Target, TargetMetadata, base};
->>>>>>> 0f490b04
 
 pub(crate) fn target() -> Target {
     let mut base = base::windows_msvc::opts();
