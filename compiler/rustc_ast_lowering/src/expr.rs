--- conflicted
+++ resolved
@@ -827,8 +827,6 @@
                 DesugaringKind::Async,
                 span,
                 Some(Arc::clone(&self.allow_gen_future)),
-<<<<<<< HEAD
-=======
             );
             self.lower_attrs(
                 inner_hir_id,
@@ -841,7 +839,6 @@
                     style: AttrStyle::Outer,
                     span: unstable_span,
                 }],
->>>>>>> 9e390b29
             );
         }
     }
