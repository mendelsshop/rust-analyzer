--- conflicted
+++ resolved
@@ -180,7 +180,6 @@
                     if bound.polarity() != placeholder_trait_predicate.polarity {
                         return ControlFlow::Continue(());
                     }
-<<<<<<< HEAD
 
                     selcx.infcx.probe(|_| {
                         match selcx.match_normalize_trait_ref(
@@ -200,27 +199,6 @@
                         }
                     });
 
-=======
-
-                    selcx.infcx.probe(|_| {
-                        match selcx.match_normalize_trait_ref(
-                            obligation,
-                            bound.to_poly_trait_ref(),
-                            placeholder_trait_predicate.trait_ref,
-                        ) {
-                            Ok(None) => {
-                                candidates.vec.push(ProjectionCandidate(idx));
-                            }
-                            Ok(Some(normalized_trait))
-                                if distinct_normalized_bounds.insert(normalized_trait) =>
-                            {
-                                candidates.vec.push(ProjectionCandidate(idx));
-                            }
-                            _ => {}
-                        }
-                    });
-
->>>>>>> 4ac90e28
                     ControlFlow::Continue(())
                 },
                 // On ambiguity.
