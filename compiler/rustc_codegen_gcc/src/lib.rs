/*
 * TODO(antoyo): implement equality in libgccjit based on https://zpz.github.io/blog/overloading-equality-operator-in-cpp-class-hierarchy/ (for type equality?)
 * TODO(antoyo): support #[inline] attributes.
 * TODO(antoyo): support LTO (gcc's equivalent to Full LTO is -flto -flto-partition=one — https://documentation.suse.com/sbp/all/html/SBP-GCC-10/index.html).
 * For Thin LTO, this might be helpful:
// cspell:disable-next-line
 * In gcc 4.6 -fwhopr was removed and became default with -flto. The non-whopr path can still be executed via -flto-partition=none.
 * Or the new incremental LTO (https://www.phoronix.com/news/GCC-Incremental-LTO-Patches)?
 *
 * Maybe some missing optimizations enabled by rustc's LTO is in there: https://gcc.gnu.org/onlinedocs/gcc/Optimize-Options.html
// cspell:disable-next-line
 * Like -fipa-icf (should be already enabled) and maybe -fdevirtualize-at-ltrans.
 * TODO: disable debug info always being emitted. Perhaps this slows down things?
 *
 * TODO(antoyo): remove the patches.
 */

#![allow(internal_features)]
#![doc(rust_logo)]
#![feature(rustdoc_internals)]
#![feature(rustc_private)]
#![allow(broken_intra_doc_links)]
#![recursion_limit = "256"]
#![warn(rust_2018_idioms)]
#![warn(unused_lifetimes)]
#![deny(clippy::pattern_type_mismatch)]
#![allow(clippy::needless_lifetimes, clippy::uninlined_format_args)]

// Some "regular" crates we want to share with rustc
extern crate object;
extern crate smallvec;
// FIXME(antoyo): clippy bug: remove the #[allow] when it's fixed.
#[allow(unused_extern_crates)]
extern crate tempfile;
#[macro_use]
extern crate tracing;

// The rustc crates we need
extern crate rustc_abi;
extern crate rustc_apfloat;
extern crate rustc_ast;
extern crate rustc_attr_data_structures;
extern crate rustc_codegen_ssa;
extern crate rustc_data_structures;
extern crate rustc_errors;
extern crate rustc_fluent_macro;
extern crate rustc_fs_util;
extern crate rustc_hir;
extern crate rustc_index;
#[cfg(feature = "master")]
extern crate rustc_interface;
extern crate rustc_macros;
extern crate rustc_middle;
extern crate rustc_session;
extern crate rustc_span;
extern crate rustc_symbol_mangling;
extern crate rustc_target;

// This prevents duplicating functions and statics that are already part of the host rustc process.
#[allow(unused_extern_crates)]
extern crate rustc_driver;

mod abi;
mod allocator;
mod asm;
mod attributes;
mod back;
mod base;
mod builder;
mod callee;
mod common;
mod consts;
mod context;
mod coverageinfo;
mod debuginfo;
mod declare;
mod errors;
mod gcc_util;
mod int;
mod intrinsic;
mod mono_item;
mod type_;
mod type_of;

use std::any::Any;
use std::fmt::Debug;
use std::ops::Deref;
#[cfg(not(feature = "master"))]
use std::sync::atomic::AtomicBool;
#[cfg(not(feature = "master"))]
use std::sync::atomic::Ordering;
use std::sync::{Arc, Mutex};

use back::lto::{ThinBuffer, ThinData};
use gccjit::{CType, Context, OptimizationLevel};
#[cfg(feature = "master")]
use gccjit::{TargetInfo, Version};
use rustc_ast::expand::allocator::AllocatorKind;
use rustc_ast::expand::autodiff_attrs::AutoDiffItem;
use rustc_codegen_ssa::back::lto::{LtoModuleCodegen, SerializedModule, ThinModule};
use rustc_codegen_ssa::back::write::{
    CodegenContext, FatLtoInput, ModuleConfig, TargetMachineFactoryFn,
};
use rustc_codegen_ssa::base::codegen_crate;
use rustc_codegen_ssa::target_features::cfg_target_feature;
use rustc_codegen_ssa::traits::{CodegenBackend, ExtraBackendMethods, WriteBackendMethods};
use rustc_codegen_ssa::{CodegenResults, CompiledModule, ModuleCodegen, TargetConfig};
use rustc_data_structures::fx::FxIndexMap;
use rustc_data_structures::sync::IntoDynSyncSend;
use rustc_errors::DiagCtxtHandle;
use rustc_middle::dep_graph::{WorkProduct, WorkProductId};
use rustc_middle::ty::TyCtxt;
use rustc_middle::util::Providers;
use rustc_session::Session;
use rustc_session::config::{OptLevel, OutputFilenames};
use rustc_span::Symbol;
use rustc_span::fatal_error::FatalError;
use rustc_target::spec::RelocModel;
use tempfile::TempDir;

use crate::back::lto::ModuleBuffer;
use crate::gcc_util::target_cpu;

rustc_fluent_macro::fluent_messages! { "../messages.ftl" }

pub struct PrintOnPanic<F: Fn() -> String>(pub F);

impl<F: Fn() -> String> Drop for PrintOnPanic<F> {
    fn drop(&mut self) {
        if ::std::thread::panicking() {
            println!("{}", (self.0)());
        }
    }
}

#[cfg(not(feature = "master"))]
#[derive(Debug)]
pub struct TargetInfo {
    supports_128bit_integers: AtomicBool,
}

#[cfg(not(feature = "master"))]
impl TargetInfo {
    fn cpu_supports(&self, _feature: &str) -> bool {
        false
    }

    fn supports_target_dependent_type(&self, typ: CType) -> bool {
        match typ {
            CType::UInt128t | CType::Int128t => {
                if self.supports_128bit_integers.load(Ordering::SeqCst) {
                    return true;
                }
            }
            _ => (),
        }
        false
    }
}

#[derive(Clone)]
pub struct LockedTargetInfo {
    info: Arc<Mutex<IntoDynSyncSend<TargetInfo>>>,
}

impl Debug for LockedTargetInfo {
    fn fmt(&self, formatter: &mut std::fmt::Formatter<'_>) -> std::fmt::Result {
        self.info.lock().expect("lock").fmt(formatter)
    }
}

impl LockedTargetInfo {
    fn cpu_supports(&self, feature: &str) -> bool {
        self.info.lock().expect("lock").cpu_supports(feature)
    }

    fn supports_target_dependent_type(&self, typ: CType) -> bool {
        self.info.lock().expect("lock").supports_target_dependent_type(typ)
    }
}

#[derive(Clone)]
pub struct GccCodegenBackend {
    target_info: LockedTargetInfo,
}

impl CodegenBackend for GccCodegenBackend {
    fn locale_resource(&self) -> &'static str {
        crate::DEFAULT_LOCALE_RESOURCE
    }

    fn init(&self, _sess: &Session) {
        #[cfg(feature = "master")]
        {
            let target_cpu = target_cpu(_sess);

            // Get the second TargetInfo with the correct CPU features by setting the arch.
            let context = Context::default();
            if target_cpu != "generic" {
                context.add_command_line_option(format!("-march={}", target_cpu));
            }

            **self.target_info.info.lock().expect("lock") = context.get_target_info();
        }

        #[cfg(feature = "master")]
        gccjit::set_global_personality_function_name(b"rust_eh_personality\0");

        #[cfg(not(feature = "master"))]
        {
            let temp_dir = TempDir::new().expect("cannot create temporary directory");
            let temp_file = temp_dir.keep().join("result.asm");
            let check_context = Context::default();
            check_context.set_print_errors_to_stderr(false);
            let _int128_ty = check_context.new_c_type(CType::UInt128t);
            // NOTE: we cannot just call compile() as this would require other files than libgccjit.so.
            check_context.compile_to_file(
                gccjit::OutputKind::Assembler,
                temp_file.to_str().expect("path to str"),
            );
            self.target_info
                .info
                .lock()
                .expect("lock")
                .supports_128bit_integers
                .store(check_context.get_last_error() == Ok(None), Ordering::SeqCst);
        }
    }

    fn provide(&self, providers: &mut Providers) {
        providers.global_backend_features = |tcx, ()| gcc_util::global_gcc_features(tcx.sess, true)
    }

    fn codegen_crate(&self, tcx: TyCtxt<'_>) -> Box<dyn Any> {
        let target_cpu = target_cpu(tcx.sess);
        let res = codegen_crate(self.clone(), tcx, target_cpu.to_string());

        Box::new(res)
    }

    fn join_codegen(
        &self,
        ongoing_codegen: Box<dyn Any>,
        sess: &Session,
        _outputs: &OutputFilenames,
    ) -> (CodegenResults, FxIndexMap<WorkProductId, WorkProduct>) {
        ongoing_codegen
            .downcast::<rustc_codegen_ssa::back::write::OngoingCodegen<GccCodegenBackend>>()
            .expect("Expected GccCodegenBackend's OngoingCodegen, found Box<Any>")
            .join(sess)
    }

    fn target_config(&self, sess: &Session) -> TargetConfig {
        target_config(sess, &self.target_info)
    }
}

fn new_context<'gcc, 'tcx>(tcx: TyCtxt<'tcx>) -> Context<'gcc> {
    let context = Context::default();
    if tcx.sess.target.arch == "x86" || tcx.sess.target.arch == "x86_64" {
        context.add_command_line_option("-masm=intel");
    }
    #[cfg(feature = "master")]
    {
        context.set_special_chars_allowed_in_func_names("$.*");
        let version = Version::get();
        let version = format!("{}.{}.{}", version.major, version.minor, version.patch);
        context.set_output_ident(&format!(
            "rustc version {} with libgccjit {}",
            rustc_interface::util::rustc_version_str().unwrap_or("unknown version"),
            version,
        ));
    }
    // TODO(antoyo): check if this should only be added when using -Cforce-unwind-tables=n.
    context.add_command_line_option("-fno-asynchronous-unwind-tables");
    context
}

impl ExtraBackendMethods for GccCodegenBackend {
    fn codegen_allocator(
        &self,
        tcx: TyCtxt<'_>,
        module_name: &str,
        kind: AllocatorKind,
        alloc_error_handler_kind: AllocatorKind,
    ) -> Self::Module {
        let mut mods = GccContext {
            context: Arc::new(SyncContext::new(new_context(tcx))),
            relocation_model: tcx.sess.relocation_model(),
            should_combine_object_files: false,
            temp_dir: None,
        };

        unsafe {
            allocator::codegen(tcx, &mut mods, module_name, kind, alloc_error_handler_kind);
        }
        mods
    }

    fn compile_codegen_unit(
        &self,
        tcx: TyCtxt<'_>,
        cgu_name: Symbol,
    ) -> (ModuleCodegen<Self::Module>, u64) {
        base::compile_codegen_unit(tcx, cgu_name, self.target_info.clone())
    }

    fn target_machine_factory(
        &self,
        _sess: &Session,
        _opt_level: OptLevel,
        _features: &[String],
    ) -> TargetMachineFactoryFn<Self> {
        // TODO(antoyo): set opt level.
        Arc::new(|_| Ok(()))
    }
}

pub struct GccContext {
    context: Arc<SyncContext>,
    /// This field is needed in order to be able to set the flag -fPIC when necessary when doing
    /// LTO.
    relocation_model: RelocModel,
    should_combine_object_files: bool,
    // Temporary directory used by LTO. We keep it here so that it's not removed before linking.
    temp_dir: Option<TempDir>,
}

struct SyncContext {
    context: Context<'static>,
}

impl SyncContext {
    fn new(context: Context<'static>) -> Self {
        Self { context }
    }
}

impl Deref for SyncContext {
    type Target = Context<'static>;

    fn deref(&self) -> &Self::Target {
        &self.context
    }
}

unsafe impl Send for SyncContext {}
// FIXME(antoyo): that shouldn't be Sync. Parallel compilation is currently disabled with "-Zno-parallel-llvm".
// TODO: disable it here by returning false in CodegenBackend::supports_parallel().
unsafe impl Sync for SyncContext {}

impl WriteBackendMethods for GccCodegenBackend {
    type Module = GccContext;
    type TargetMachine = ();
    type TargetMachineError = ();
    type ModuleBuffer = ModuleBuffer;
    type ThinData = ThinData;
    type ThinBuffer = ThinBuffer;

    fn run_fat_lto(
        cgcx: &CodegenContext<Self>,
        modules: Vec<FatLtoInput<Self>>,
        cached_modules: Vec<(SerializedModule<Self::ModuleBuffer>, WorkProduct)>,
    ) -> Result<LtoModuleCodegen<Self>, FatalError> {
        back::lto::run_fat(cgcx, modules, cached_modules)
    }

    fn run_thin_lto(
        cgcx: &CodegenContext<Self>,
        modules: Vec<(String, Self::ThinBuffer)>,
        cached_modules: Vec<(SerializedModule<Self::ModuleBuffer>, WorkProduct)>,
    ) -> Result<(Vec<LtoModuleCodegen<Self>>, Vec<WorkProduct>), FatalError> {
        back::lto::run_thin(cgcx, modules, cached_modules)
    }

    fn print_pass_timings(&self) {
        unimplemented!();
    }

    fn print_statistics(&self) {
        unimplemented!()
    }

    fn optimize(
        _cgcx: &CodegenContext<Self>,
        _dcx: DiagCtxtHandle<'_>,
        module: &mut ModuleCodegen<Self::Module>,
        config: &ModuleConfig,
    ) -> Result<(), FatalError> {
        module.module_llvm.context.set_optimization_level(to_gcc_opt_level(config.opt_level));
        Ok(())
    }

    fn optimize_fat(
        _cgcx: &CodegenContext<Self>,
        _module: &mut ModuleCodegen<Self::Module>,
    ) -> Result<(), FatalError> {
        // TODO(antoyo)
        Ok(())
    }

    fn optimize_thin(
        cgcx: &CodegenContext<Self>,
        thin: ThinModule<Self>,
    ) -> Result<ModuleCodegen<Self::Module>, FatalError> {
        back::lto::optimize_thin_module(thin, cgcx)
    }

    fn codegen(
        cgcx: &CodegenContext<Self>,
        dcx: DiagCtxtHandle<'_>,
        module: ModuleCodegen<Self::Module>,
        config: &ModuleConfig,
    ) -> Result<CompiledModule, FatalError> {
        back::write::codegen(cgcx, dcx, module, config)
    }

    fn prepare_thin(
        module: ModuleCodegen<Self::Module>,
        emit_summary: bool,
    ) -> (String, Self::ThinBuffer) {
        back::lto::prepare_thin(module, emit_summary)
    }

    fn serialize_module(_module: ModuleCodegen<Self::Module>) -> (String, Self::ModuleBuffer) {
        unimplemented!();
    }

    fn run_link(
        cgcx: &CodegenContext<Self>,
        dcx: DiagCtxtHandle<'_>,
        modules: Vec<ModuleCodegen<Self::Module>>,
    ) -> Result<ModuleCodegen<Self::Module>, FatalError> {
        back::write::link(cgcx, dcx, modules)
    }

    fn autodiff(
        _cgcx: &CodegenContext<Self>,
        _module: &ModuleCodegen<Self::Module>,
        _diff_functions: Vec<AutoDiffItem>,
        _config: &ModuleConfig,
    ) -> Result<(), FatalError> {
        unimplemented!()
    }
}

/// This is the entrypoint for a hot plugged rustc_codegen_gccjit
#[unsafe(no_mangle)]
pub fn __rustc_codegen_backend() -> Box<dyn CodegenBackend> {
    #[cfg(feature = "master")]
    let info = {
        // Check whether the target supports 128-bit integers, and sized floating point types (like
        // Float16).
        let context = Context::default();
        Arc::new(Mutex::new(IntoDynSyncSend(context.get_target_info())))
    };
    #[cfg(not(feature = "master"))]
    let info = Arc::new(Mutex::new(IntoDynSyncSend(TargetInfo {
        supports_128bit_integers: AtomicBool::new(false),
    })));

    Box::new(GccCodegenBackend { target_info: LockedTargetInfo { info } })
}

fn to_gcc_opt_level(optlevel: Option<OptLevel>) -> OptimizationLevel {
    match optlevel {
        None => OptimizationLevel::None,
        Some(level) => match level {
            OptLevel::No => OptimizationLevel::None,
            OptLevel::Less => OptimizationLevel::Limited,
            OptLevel::More => OptimizationLevel::Standard,
            OptLevel::Aggressive => OptimizationLevel::Aggressive,
            OptLevel::Size | OptLevel::SizeMin => OptimizationLevel::Limited,
        },
    }
}

/// Returns the features that should be set in `cfg(target_feature)`.
fn target_config(sess: &Session, target_info: &LockedTargetInfo) -> TargetConfig {
<<<<<<< HEAD
    // TODO(antoyo): use global_gcc_features.
    let f = |allow_unstable| {
        sess.target
            .rust_target_features()
            .iter()
            .filter_map(|&(feature, gate, _)| {
                if allow_unstable
                    || (gate.in_cfg()
                        && (sess.is_nightly_build() || gate.requires_nightly().is_none()))
                {
                    Some(feature)
                } else {
                    None
                }
            })
            .filter(|feature| {
                // TODO: we disable Neon for now since we don't support the LLVM intrinsics for it.
                if *feature == "neon" {
                    return false;
                }
                target_info.cpu_supports(feature)
                // cSpell:disable
                /*
                  adx, aes, avx, avx2, avx512bf16, avx512bitalg, avx512bw, avx512cd, avx512dq, avx512er, avx512f, avx512fp16, avx512ifma,
                  avx512pf, avx512vbmi, avx512vbmi2, avx512vl, avx512vnni, avx512vp2intersect, avx512vpopcntdq,
                  bmi1, bmi2, cmpxchg16b, ermsb, f16c, fma, fxsr, gfni, lzcnt, movbe, pclmulqdq, popcnt, rdrand, rdseed, rtm,
                  sha, sse, sse2, sse3, sse4.1, sse4.2, sse4a, ssse3, tbm, vaes, vpclmulqdq, xsave, xsavec, xsaveopt, xsaves
                */
                // cSpell:enable
            })
            .map(Symbol::intern)
            .collect()
    };

    let target_features = f(false);
    let unstable_target_features = f(true);
=======
    let (unstable_target_features, target_features) = cfg_target_feature(sess, |feature| {
        // TODO: we disable Neon for now since we don't support the LLVM intrinsics for it.
        if feature == "neon" {
            return false;
        }
        target_info.cpu_supports(feature)
        // cSpell:disable
        /*
          adx, aes, avx, avx2, avx512bf16, avx512bitalg, avx512bw, avx512cd, avx512dq, avx512er, avx512f, avx512fp16, avx512ifma,
          avx512pf, avx512vbmi, avx512vbmi2, avx512vl, avx512vnni, avx512vp2intersect, avx512vpopcntdq,
          bmi1, bmi2, cmpxchg16b, ermsb, f16c, fma, fxsr, gfni, lzcnt, movbe, pclmulqdq, popcnt, rdrand, rdseed, rtm,
          sha, sse, sse2, sse3, sse4.1, sse4.2, sse4a, ssse3, tbm, vaes, vpclmulqdq, xsave, xsavec, xsaveopt, xsaves
        */
        // cSpell:enable
    });

    let has_reliable_f16 = target_info.supports_target_dependent_type(CType::Float16);
    let has_reliable_f128 = target_info.supports_target_dependent_type(CType::Float128);
>>>>>>> d41e12f1

    let has_reliable_f16 = target_info.supports_target_dependent_type(CType::Float16);
    let has_reliable_f128 = target_info.supports_target_dependent_type(CType::Float128);

    TargetConfig {
        target_features,
        unstable_target_features,
        // There are no known bugs with GCC support for f16 or f128
        has_reliable_f16,
        has_reliable_f16_math: has_reliable_f16,
        has_reliable_f128,
        has_reliable_f128_math: has_reliable_f128,
    }
}<|MERGE_RESOLUTION|>--- conflicted
+++ resolved
@@ -477,44 +477,6 @@
 
 /// Returns the features that should be set in `cfg(target_feature)`.
 fn target_config(sess: &Session, target_info: &LockedTargetInfo) -> TargetConfig {
-<<<<<<< HEAD
-    // TODO(antoyo): use global_gcc_features.
-    let f = |allow_unstable| {
-        sess.target
-            .rust_target_features()
-            .iter()
-            .filter_map(|&(feature, gate, _)| {
-                if allow_unstable
-                    || (gate.in_cfg()
-                        && (sess.is_nightly_build() || gate.requires_nightly().is_none()))
-                {
-                    Some(feature)
-                } else {
-                    None
-                }
-            })
-            .filter(|feature| {
-                // TODO: we disable Neon for now since we don't support the LLVM intrinsics for it.
-                if *feature == "neon" {
-                    return false;
-                }
-                target_info.cpu_supports(feature)
-                // cSpell:disable
-                /*
-                  adx, aes, avx, avx2, avx512bf16, avx512bitalg, avx512bw, avx512cd, avx512dq, avx512er, avx512f, avx512fp16, avx512ifma,
-                  avx512pf, avx512vbmi, avx512vbmi2, avx512vl, avx512vnni, avx512vp2intersect, avx512vpopcntdq,
-                  bmi1, bmi2, cmpxchg16b, ermsb, f16c, fma, fxsr, gfni, lzcnt, movbe, pclmulqdq, popcnt, rdrand, rdseed, rtm,
-                  sha, sse, sse2, sse3, sse4.1, sse4.2, sse4a, ssse3, tbm, vaes, vpclmulqdq, xsave, xsavec, xsaveopt, xsaves
-                */
-                // cSpell:enable
-            })
-            .map(Symbol::intern)
-            .collect()
-    };
-
-    let target_features = f(false);
-    let unstable_target_features = f(true);
-=======
     let (unstable_target_features, target_features) = cfg_target_feature(sess, |feature| {
         // TODO: we disable Neon for now since we don't support the LLVM intrinsics for it.
         if feature == "neon" {
@@ -533,10 +495,6 @@
 
     let has_reliable_f16 = target_info.supports_target_dependent_type(CType::Float16);
     let has_reliable_f128 = target_info.supports_target_dependent_type(CType::Float128);
->>>>>>> d41e12f1
-
-    let has_reliable_f16 = target_info.supports_target_dependent_type(CType::Float16);
-    let has_reliable_f128 = target_info.supports_target_dependent_type(CType::Float128);
 
     TargetConfig {
         target_features,
