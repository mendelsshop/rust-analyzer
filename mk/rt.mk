# This is a procedure to define the targets for building
# the runtime.  
#
# Argument 1 is the target triple.
#
# This is not really the right place to explain this, but
# for those of you who are not Makefile gurus, let me briefly
# cover the $ expansion system in use here, because it 
# confused me for a while!  The variable DEF_RUNTIME_TARGETS
# will be defined once and then expanded with different
# values substituted for $(1) each time it is called.
# That resulting text is then eval'd. 
#
# For most variables, you could use a single $ sign.  The result
# is that the substitution would occur when the CALL occurs,
# I believe.  The problem is that the automatic variables $< and $@
# need to be expanded-per-rule.  Therefore, for those variables at
# least, you need $$< and $$@ in the variable text.  This way, after 
# the CALL substitution occurs, you will have $< and $@.  This text
# will then be evaluated, and all will work as you like.
#
# Reader beware, this explanantion could be wrong, but it seems to
# fit the experimental data (i.e., I was able to get the system 
# working under these assumptions). 

# Hack for passing flags into LIBUV, see below.
LIBUV_FLAGS_i386 = -m32 -fPIC
LIBUV_FLAGS_x86_64 = -m64 -fPIC
LIBUV_FLAGS_arm = -fPIC -DANDROID -std=gnu99

# when we're doing a snapshot build, we intentionally degrade as many
# features in libuv and the runtime as possible, to ease portability.

SNAP_DEFINES:=
ifneq ($(strip $(findstring snap,$(MAKECMDGOALS))),)
	SNAP_DEFINES=-DRUST_SNAPSHOT
endif


define DEF_RUNTIME_TARGETS

######################################################################
# Runtime (C++) library variables
######################################################################

RUNTIME_CXXS_$(1) := \
              rt/sync/timer.cpp \
              rt/sync/lock_and_signal.cpp \
              rt/sync/rust_thread.cpp \
              rt/rust.cpp \
              rt/rust_builtin.cpp \
              rt/rust_run_program.cpp \
              rt/rust_env.cpp \
              rt/rust_rng.cpp \
              rt/rust_sched_loop.cpp \
              rt/rust_sched_launcher.cpp \
              rt/rust_sched_driver.cpp \
              rt/rust_scheduler.cpp \
              rt/rust_sched_reaper.cpp \
              rt/rust_task.cpp \
              rt/rust_stack.cpp \
              rt/rust_upcall.cpp \
              rt/rust_uv.cpp \
              rt/rust_crate_map.cpp \
              rt/rust_log.cpp \
              rt/rust_gc_metadata.cpp \
              rt/rust_util.cpp \
              rt/rust_exchange_alloc.cpp \
              rt/isaac/randport.cpp \
              rt/miniz.cpp \
              rt/rust_kernel.cpp \
              rt/rust_abi.cpp \
              rt/rust_debug.cpp \
              rt/memory_region.cpp \
              rt/boxed_region.cpp \
              rt/arch/$$(HOST_$(1))/context.cpp \
              rt/arch/$$(HOST_$(1))/gpr.cpp \
              rt/rust_android_dummy.cpp

RUNTIME_CS_$(1) := rt/linenoise/linenoise.c rt/linenoise/utf8.c

RUNTIME_S_$(1) := rt/arch/$$(HOST_$(1))/_context.S \
                  rt/arch/$$(HOST_$(1))/ccall.S \
                  rt/arch/$$(HOST_$(1))/record_sp.S

<<<<<<< HEAD
ifeq ($$(HOST_$(1)), i386)
  LIBUV_ARCH_$(1) := ia32
else ifeq  ($$(HOST_$(1)), x86_64)
  LIBUV_ARCH_$(1) := x86_64
else ifeq  ($$(HOST_$(1)), arm)
  LIBUV_ARCH_$(1) := arm
else ifeq  ($$(HOST_$(1)), mips)
  LIBUV_ARCH_$(1) := mips
endif

ifeq ($$(CFG_WINDOWSY), 1)
=======
ifeq ($$(CFG_WINDOWSY_$(1)), 1)
>>>>>>> 14e5a6e5
  LIBUV_OSTYPE_$(1) := win
  LIBUV_LIB_$(1) := rt/$(1)/libuv/libuv.a
else ifeq ($(OSTYPE_$(1)), apple-darwin)
  LIBUV_OSTYPE_$(1) := mac
  LIBUV_LIB_$(1) := rt/$(1)/libuv/libuv.a
else ifeq ($(OSTYPE_$(1)), unknown-freebsd)
  LIBUV_OSTYPE_$(1) := unix/freebsd
  LIBUV_LIB_$(1) := rt/$(1)/libuv/libuv.a
else ifeq ($(OSTYPE_$(1)), unknown-android)
  LIBUV_OSTYPE_$(1) := unix/android
  LIBUV_LIB_$(1) := rt/$(1)/libuv/libuv.a
else
  LIBUV_OSTYPE_$(1) := unix/linux
  LIBUV_LIB_$(1) := rt/$(1)/libuv/libuv.a
endif

RUNTIME_DEF_$(1) := rt/rustrt$(CFG_DEF_SUFFIX_$(1))
RUNTIME_INCS_$(1) := -I $$(S)src/rt -I $$(S)src/rt/isaac -I $$(S)src/rt/uthash \
                     -I $$(S)src/rt/arch/$$(HOST_$(1)) \
                     -I $$(S)src/rt/linenoise \
                     -I $$(S)src/libuv/include
RUNTIME_OBJS_$(1) := $$(RUNTIME_CXXS_$(1):rt/%.cpp=rt/$(1)/%.o) \
                     $$(RUNTIME_CS_$(1):rt/%.c=rt/$(1)/%.o) \
                     $$(RUNTIME_S_$(1):rt/%.S=rt/$(1)/%.o)
ALL_OBJ_FILES += $$(RUNTIME_OBJS_$(1))

MORESTACK_OBJ_$(1) := rt/$(1)/arch/$$(HOST_$(1))/morestack.o
ALL_OBJ_FILES += $$(MORESTACK_OBJS_$(1))

RUNTIME_LIBS_$(1) := $$(LIBUV_LIB_$(1))

rt/$(1)/%.o: rt/%.cpp $$(MKFILE_DEPS)
	@$$(call E, compile: $$@)
	$$(Q)$$(call CFG_COMPILE_CXX_$(1), $$@, $$(RUNTIME_INCS_$(1)) \
                 $$(SNAP_DEFINES)) $$<

rt/$(1)/%.o: rt/%.c $$(MKFILE_DEPS)
	@$$(call E, compile: $$@)
	$$(Q)$$(call CFG_COMPILE_C_$(1), $$@, $$(RUNTIME_INCS_$(1)) \
                 $$(SNAP_DEFINES)) $$<

rt/$(1)/%.o: rt/%.S  $$(MKFILE_DEPS) \
                     $$(LLVM_CONFIG_$$(CFG_BUILD_TRIPLE))
	@$$(call E, compile: $$@)
	$$(Q)$$(call CFG_ASSEMBLE_$(1),$$@,$$<)

rt/$(1)/arch/$$(HOST_$(1))/libmorestack.a: $$(MORESTACK_OBJ_$(1))
	@$$(call E, link: $$@)
	$$(Q)ar rcs $$@ $$<

rt/$(1)/$(CFG_RUNTIME_$(1)): $$(RUNTIME_OBJS_$(1)) $$(MKFILE_DEPS) \
                        $$(RUNTIME_DEF_$(1)) \
                        $$(RUNTIME_LIBS_$(1))
	@$$(call E, link: $$@)
	$$(Q)$$(call CFG_LINK_CXX_$(1),$$@, $$(RUNTIME_OBJS_$(1)) \
	  $$(CFG_GCCISH_POST_LIB_FLAGS_$(1)) $$(RUNTIME_LIBS_$(1)) \
	  $$(CFG_LIBUV_LINK_FLAGS_$(1)),$$(RUNTIME_DEF_$(1)),$$(CFG_RUNTIME_$(1)))

# FIXME: For some reason libuv's makefiles can't figure out the
# correct definition of CC on the mingw I'm using, so we are
# explicitly using gcc. Also, we have to list environment variables
# first on windows... mysterious

ifdef CFG_ENABLE_FAST_MAKE
LIBUV_DEPS := $$(S)/.gitmodules
else
LIBUV_DEPS := $$(wildcard \
              $$(S)src/libuv/* \
              $$(S)src/libuv/*/* \
              $$(S)src/libuv/*/*/* \
              $$(S)src/libuv/*/*/*/*)
endif

# XXX: Shouldn't need platform-specific conditions here
ifdef CFG_WINDOWSY_$(1)
$$(LIBUV_LIB_$(1)): $$(LIBUV_DEPS)
	$$(Q)$$(MAKE) -C $$(S)src/libuv/ \
		builddir_name="$$(CFG_BUILD_DIR)/rt/$(1)/libuv" \
		OS=mingw \
		V=$$(VERBOSE)
else ifeq ($(OSTYPE_$(1)), unknown-android)
$$(LIBUV_LIB_$(1)): $$(LIBUV_DEPS)
	$$(Q)$$(MAKE) -C $$(S)src/libuv/ \
		CFLAGS="$$(LIBUV_FLAGS_$$(HOST_$(1))) $$(SNAP_DEFINES)" \
		LDFLAGS="$$(LIBUV_FLAGS_$$(HOST_$(1)))" \
		CC="$$(CC_$(1))" \
		CXX="$$(CXX_$(1))" \
		AR="$$(AR_$(1))" \
		BUILDTYPE=Release \
		builddir_name="$$(CFG_BUILD_DIR)/rt/$(1)/libuv" \
		host=android OS=linux \
		V=$$(VERBOSE)
else
$$(LIBUV_LIB_$(1)): $$(LIBUV_DEPS)
	$$(Q)$$(MAKE) -C $$(S)src/libuv/ \
		CFLAGS="$$(LIBUV_FLAGS_$$(HOST_$(1))) $$(SNAP_DEFINES)" \
		builddir_name="$$(CFG_BUILD_DIR)/rt/$(1)/libuv" \
		V=$$(VERBOSE)
endif


# These could go in rt.mk or rustllvm.mk, they're needed for both.

# This regexp has a single $, escaped twice
%.bsd.def:    %.def.in $$(MKFILE_DEPS)
	@$$(call E, def: $$@)
	$$(Q)echo "{" > $$@
	$$(Q)sed 's/.$$$$/&;/' $$< >> $$@
	$$(Q)echo "};" >> $$@

%.linux.def:    %.def.in $$(MKFILE_DEPS)
	@$$(call E, def: $$@)
	$$(Q)echo "{" > $$@
	$$(Q)sed 's/.$$$$/&;/' $$< >> $$@
	$$(Q)echo "};" >> $$@

%.darwin.def:	%.def.in $$(MKFILE_DEPS)
	@$$(call E, def: $$@)
	$$(Q)sed 's/^./_&/' $$< > $$@

%.android.def:  %.def.in $$(MKFILE_DEPS)
	@$$(call E, def: $$@)
	$$(Q)echo "{" > $$@
	$$(Q)sed 's/.$$$$/&;/' $$< >> $$@
	$$(Q)echo "};" >> $$@

%.mingw32.def:	%.def.in $$(MKFILE_DEPS)
	@$$(call E, def: $$@)
	$$(Q)echo LIBRARY $$* > $$@
	$$(Q)echo EXPORTS >> $$@
	$$(Q)sed 's/^./    &/' $$< >> $$@

endef

# Instantiate template for all stages
$(foreach target,$(CFG_TARGET_TRIPLES), \
 $(eval $(call DEF_RUNTIME_TARGETS,$(target))))<|MERGE_RESOLUTION|>--- conflicted
+++ resolved
@@ -83,21 +83,7 @@
                   rt/arch/$$(HOST_$(1))/ccall.S \
                   rt/arch/$$(HOST_$(1))/record_sp.S
 
-<<<<<<< HEAD
-ifeq ($$(HOST_$(1)), i386)
-  LIBUV_ARCH_$(1) := ia32
-else ifeq  ($$(HOST_$(1)), x86_64)
-  LIBUV_ARCH_$(1) := x86_64
-else ifeq  ($$(HOST_$(1)), arm)
-  LIBUV_ARCH_$(1) := arm
-else ifeq  ($$(HOST_$(1)), mips)
-  LIBUV_ARCH_$(1) := mips
-endif
-
-ifeq ($$(CFG_WINDOWSY), 1)
-=======
 ifeq ($$(CFG_WINDOWSY_$(1)), 1)
->>>>>>> 14e5a6e5
   LIBUV_OSTYPE_$(1) := win
   LIBUV_LIB_$(1) := rt/$(1)/libuv/libuv.a
 else ifeq ($(OSTYPE_$(1)), apple-darwin)
